--- conflicted
+++ resolved
@@ -23,7 +23,6 @@
 
 .minimap {
   position: absolute;
-<<<<<<< HEAD
   left: 90%;
   opacity: .77;
   width: 10%;
@@ -35,19 +34,6 @@
   .minimap-wrapper {
     -webkit-transform-origin: 0 0;
   }
-=======
-  left: inherit;
-  right: 15px;
-  width: 125px;
-  height: 100%;
-  opacity: .77;
-  box-sizing: border-box;
-  .accelerated;
-  -webkit-transform-origin: right top;
-  -webkit-user-select: none;
-  cursor: default;
-  display: -webkit-flex;
->>>>>>> 2d1005bd
 
   .minimap-overlayer {
     position: absolute;
