{
  "name": "minimap",
  "main": "./lib/minimap",
<<<<<<< HEAD
  "version": "0.4.0",
=======
  "version": "0.5.0",
>>>>>>> 725a5d58
  "private": true,
  "description": "A preview of the full source code.",
  "author": "Fangdun Cai <cfddream@gmail.com>",
  "contributors": [
    {
      "name": "Fangdun Cai",
      "email": "cfddream@gmail.com"
    },
    {
      "name": "Cédric Néhémie",
      "email": "cedric.nehemie@gmail.com"
    }
  ],
  "activationEvents": [
    "minimap:toggle",
    "minimap:toggle-debug"
  ],
  "repository": "https://github.com/fundon/atom-minimap",
  "license": "MIT",
  "engines": {
    "atom": ">0.50.0"
  },
  "dependencies": {
    "emissary": "1.x",
    "mixto": "1.x"
  }
}<|MERGE_RESOLUTION|>--- conflicted
+++ resolved
@@ -1,11 +1,7 @@
 {
   "name": "minimap",
   "main": "./lib/minimap",
-<<<<<<< HEAD
-  "version": "0.4.0",
-=======
   "version": "0.5.0",
->>>>>>> 725a5d58
   "private": true,
   "description": "A preview of the full source code.",
   "author": "Fangdun Cai <cfddream@gmail.com>",
