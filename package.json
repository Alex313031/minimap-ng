--- conflicted
+++ resolved
@@ -10,11 +10,7 @@
     "overview"
   ],
   "scripts": {
-<<<<<<< HEAD
-    "standard": "standard lib/*.js lib/**/*.js spec/*.js spec/**/*.js",
-=======
     "standard": "standard",
->>>>>>> f3f4dc36
     "esdoc": "esdoc -c esdoc.json"
   },
   "contributors": [
