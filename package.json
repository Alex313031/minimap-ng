--- conflicted
+++ resolved
@@ -1,12 +1,7 @@
 {
   "name": "minimap",
-<<<<<<< HEAD
   "main": "./lib/main",
-  "version": "3.4.7",
-=======
-  "main": "./lib/minimap",
   "version": "3.4.9",
->>>>>>> 2dcb2cc0
   "private": true,
   "description": "A preview of the full source code.",
   "author": "Fangdun Cai <cfddream@gmail.com>",
