{
  "name": "minimap",
  "main": "./lib/main",
  "version": "4.1.4",
  "private": true,
  "description": "A preview of the full source code.",
  "author": "Fangdun Cai <cfddream@gmail.com>",
  "contributors": [
    {
      "name": "Fangdun Cai",
      "email": "cfddream@gmail.com"
    },
    {
      "name": "Cédric Néhémie",
      "email": "cedric.nehemie@gmail.com"
    }
  ],
  "repository": "https://github.com/fundon/atom-minimap",
  "license": "MIT",
  "engines": {
    "atom": ">=0.177.0"
  },
  "dependencies": {
    "atom-space-pen-views": ">= 0.20.0",
    "delegato": "1.x",
    "event-kit": "1.x",
    "fs-plus": "2.x",
<<<<<<< HEAD
    "mixto": "1.x",
    "semver": "^4.3.0",
    "underscore-plus": "1.x"
=======
    "underscore-plus": "1.x",
    "atom-utils": "0.5.x"
>>>>>>> c276d4fb
  }
}<|MERGE_RESOLUTION|>--- conflicted
+++ resolved
@@ -25,13 +25,9 @@
     "delegato": "1.x",
     "event-kit": "1.x",
     "fs-plus": "2.x",
-<<<<<<< HEAD
     "mixto": "1.x",
     "semver": "^4.3.0",
-    "underscore-plus": "1.x"
-=======
     "underscore-plus": "1.x",
     "atom-utils": "0.5.x"
->>>>>>> c276d4fb
   }
 }