fs = require 'fs-plus'
path = require 'path'
{TextEditor} = require 'atom'
Minimap = require '../lib/minimap'
MinimapElement = require '../lib/minimap-element'
{mousemove, mousedown, mouseup, mousewheel} = require './helpers/events'
stylesheetPath = path.resolve __dirname, '..', 'styles', 'minimap.less'
stylesheet = atom.themes.loadStylesheet(stylesheetPath)

realOffsetTop = (o) ->
  transform = new WebKitCSSMatrix window.getComputedStyle(o).transform
  o.offsetTop + transform.m42

realOffsetLeft = (o) ->
  transform = new WebKitCSSMatrix window.getComputedStyle(o).transform
  o.offsetLeft + transform.m41

<<<<<<< HEAD
devicePixelRatio = 2
=======
# Modify the global `devicePixelRatio` variable.
window.devicePixelRatio = 2
>>>>>>> 7909b5c7

sleep = (duration) ->
  t = new Date
  waitsFor -> new Date - t > duration

describe 'MinimapElement', ->
  [editor, minimap, largeSample, mediumSample, smallSample, jasmineContent, editorElement, minimapElement, dir] = []

  beforeEach ->
    atom.config.set 'minimap.charHeight', 4
    atom.config.set 'minimap.charWidth', 2
    atom.config.set 'minimap.interline', 1
    atom.config.set 'minimap.textOpacity', 1
    atom.config.set 'minimap.devicePixelRatio', 2

    MinimapElement.registerViewProvider()

    editor = new TextEditor({})
    editor.setLineHeightInPixels(10)
    editor.setHeight(50)

    minimap = new Minimap({textEditor: editor})
    dir = atom.project.getDirectories()[0]

    largeSample = fs.readFileSync(dir.resolve('large-file.coffee')).toString()
    mediumSample = fs.readFileSync(dir.resolve('two-hundred.txt')).toString()
    smallSample = fs.readFileSync(dir.resolve('sample.coffee')).toString()

    editor.setText largeSample

    editorElement = atom.views.getView(editor)
    minimapElement = atom.views.getView(minimap)

  it 'has been registered in the view registry', ->
    expect(minimapElement).toExist()

  it 'has stored the minimap as its model', ->
    expect(minimapElement.getModel()).toBe(minimap)

  it 'has a canvas in a shadow DOM', ->
    expect(minimapElement.shadowRoot.querySelector('canvas')).toExist()

  it 'has a div representing the visible area', ->
    expect(minimapElement.shadowRoot.querySelector('.minimap-visible-area')).toExist()

  #       ###    ######## ########    ###     ######  ##     ##
  #      ## ##      ##       ##      ## ##   ##    ## ##     ##
  #     ##   ##     ##       ##     ##   ##  ##       ##     ##
  #    ##     ##    ##       ##    ##     ## ##       #########
  #    #########    ##       ##    ######### ##       ##     ##
  #    ##     ##    ##       ##    ##     ## ##    ## ##     ##
  #    ##     ##    ##       ##    ##     ##  ######  ##     ##

  describe 'when attached to the text editor element', ->
    [noAnimationFrame, nextAnimationFrame, canvas, visibleArea] = []

    beforeEach ->
      # Comment after body below to leave the created text editor and minimap
      # on DOM after the test run.
      jasmineContent = document.body.querySelector('#jasmine-content')

      noAnimationFrame = -> throw new Error('No animation frame requested')
      nextAnimationFrame = noAnimationFrame

      requestAnimationFrameSafe = window.requestAnimationFrame
      spyOn(window, 'requestAnimationFrame').andCallFake (fn) ->
        nextAnimationFrame = ->
          nextAnimationFrame = noAnimationFrame
          fn()

      styleNode = document.createElement('style')
      styleNode.textContent = """
        #{stylesheet}

        atom-text-editor atom-text-editor-minimap, atom-text-editor::shadow atom-text-editor-minimap {
          background: rgba(255,0,0,0.3);
        }

        atom-text-editor atom-text-editor-minimap::shadow .minimap-scroll-indicator, atom-text-editor::shadow atom-text-editor-minimap::shadow .minimap-scroll-indicator {
          background: rgba(0,0,255,0.3);
        }

        atom-text-editor atom-text-editor-minimap::shadow .minimap-visible-area, atom-text-editor::shadow atom-text-editor-minimap::shadow .minimap-visible-area {
          background: rgba(0,255,0,0.3);
          opacity: 1;
        }

        atom-text-editor::shadow atom-text-editor-minimap::shadow .open-minimap-quick-settings {
          opacity: 1 !important;
        }
      """

      jasmineContent.appendChild(styleNode)

    beforeEach ->
      canvas = minimapElement.shadowRoot.querySelector('canvas')
      editorElement.style.width = '200px'
      editorElement.style.height = '50px'

      jasmineContent.insertBefore(editorElement, jasmineContent.firstChild)
      editor.setScrollTop(1000)
      editor.setScrollLeft(200)
      minimapElement.attach()

    it 'takes the height of the editor', ->
      expect(minimapElement.offsetHeight).toEqual(editorElement.clientHeight)

      # Actually, when in a flex display of 200px width, 10% gives 18px
      # and not 20px
      expect(minimapElement.offsetWidth).toBeCloseTo(editorElement.clientWidth / 11, 0)

    it 'resizes the canvas to fit the minimap', ->
      expect(canvas.offsetHeight / devicePixelRatio).toBeCloseTo(minimapElement.offsetHeight + minimap.getLineHeight(), 0)
      expect(canvas.offsetWidth / devicePixelRatio).toBeCloseTo(minimapElement.offsetWidth, 0)

    it 'requests an update', ->
      expect(minimapElement.frameRequested).toBeTruthy()

    #    ##     ## ########  ########     ###    ######## ########
    #    ##     ## ##     ## ##     ##   ## ##      ##    ##
    #    ##     ## ##     ## ##     ##  ##   ##     ##    ##
    #    ##     ## ########  ##     ## ##     ##    ##    ######
    #    ##     ## ##        ##     ## #########    ##    ##
    #    ##     ## ##        ##     ## ##     ##    ##    ##
    #     #######  ##        ########  ##     ##    ##    ########

    describe 'when the update is performed', ->
      beforeEach ->
        nextAnimationFrame()
        visibleArea = minimapElement.shadowRoot.querySelector('.minimap-visible-area')

      it 'sets the visible area width and height', ->
        expect(visibleArea.offsetWidth).toEqual(minimapElement.clientWidth)
        expect(visibleArea.offsetHeight).toBeCloseTo(minimap.getTextEditorScaledHeight(), 0)

      it 'sets the visible visible area offset', ->
        expect(realOffsetTop(visibleArea)).toBeCloseTo(minimap.getTextEditorScaledScrollTop() - minimap.getScrollTop(), 0)
        expect(realOffsetLeft(visibleArea)).toBeCloseTo(minimap.getTextEditorScaledScrollLeft(), 0)

      it 'offsets the canvas when the scroll does not match line height', ->
        editor.setScrollTop(1004)
        nextAnimationFrame()

        expect(realOffsetTop(canvas)).toBeCloseTo(-2, -1)

      it 'renders the visible line decorations', ->
        spyOn(minimapElement, 'drawLineDecorations').andCallThrough()

        minimap.decorateMarker(editor.markBufferRange([[1,0], [1,10]]), type: 'line', color: '#0000FF')
        minimap.decorateMarker(editor.markBufferRange([[10,0], [10,10]]), type: 'line', color: '#0000FF')
        minimap.decorateMarker(editor.markBufferRange([[100,0], [100,10]]), type: 'line', color: '#0000FF')

        editor.setScrollTop(0)
        nextAnimationFrame()

        expect(minimapElement.drawLineDecorations).toHaveBeenCalled()
        expect(minimapElement.drawLineDecorations.calls.length).toEqual(2)

      it 'renders the visible highlight decorations', ->
        spyOn(minimapElement, 'drawHighlightDecoration').andCallThrough()

        minimap.decorateMarker(editor.markBufferRange([[1,0], [1,4]]), type: 'highlight-under', color: '#0000FF')
        minimap.decorateMarker(editor.markBufferRange([[2,20], [2,30]]), type: 'highlight-over', color: '#0000FF')
        minimap.decorateMarker(editor.markBufferRange([[100,3], [100,5]]), type: 'highlight-under', color: '#0000FF')

        editor.setScrollTop(0)
        nextAnimationFrame()

        expect(minimapElement.drawHighlightDecoration).toHaveBeenCalled()
        expect(minimapElement.drawHighlightDecoration.calls.length).toEqual(2)

      describe 'when the editor is scrolled', ->
        beforeEach ->
          editor.setScrollTop(2000)
          editor.setScrollLeft(50)

          nextAnimationFrame()

        it 'updates the visible area', ->
          expect(realOffsetTop(visibleArea)).toBeCloseTo(minimap.getTextEditorScaledScrollTop() - minimap.getScrollTop(), 0)
          expect(realOffsetLeft(visibleArea)).toBeCloseTo(minimap.getTextEditorScaledScrollLeft(), 0)

      describe 'when the editor is resized to a greater size', ->
        beforeEach ->
          height = editor.getHeight()
          editorElement.style.width = '800px'
          editorElement.style.height = '500px'

          sleep(150)
          runs -> nextAnimationFrame()

        it 'detect the resize and adjust itself', ->
          expect(minimapElement.offsetWidth).toBeCloseTo(editorElement.offsetWidth / 11, 0)
          expect(minimapElement.offsetHeight).toEqual(editorElement.offsetHeight)

          expect(canvas.offsetWidth / devicePixelRatio).toBeCloseTo(minimapElement.offsetWidth, 0)
          expect(canvas.offsetHeight / devicePixelRatio).toBeCloseTo(minimapElement.offsetHeight + minimap.getLineHeight(), 0)

      describe 'when the editor visible content is changed', ->
        beforeEach ->
          editor.setScrollLeft(0)
          editor.setScrollTop(1400)
          editor.setSelectedBufferRange [[101, 0], [102, 20]]
          nextAnimationFrame()

          spyOn(minimapElement, 'drawLines').andCallThrough()
          editor.insertText 'foo'

        it 'rerenders the part that have changed', ->
          nextAnimationFrame()

          expect(minimapElement.drawLines).toHaveBeenCalled()
          expect(minimapElement.drawLines.calls[1].args[1]).toEqual(100)
          expect(minimapElement.drawLines.calls[1].args[2]).toEqual(101)

      describe 'when the editor visibility change', ->
        it 'does not modify the size of the canvas', ->
          canvasWidth = minimapElement.canvas.width
          canvasHeight = minimapElement.canvas.height
          editorElement.style.display = 'none'
          sleep(150)
          runs ->
            nextAnimationFrame()

            expect(minimapElement.canvas.width).toEqual(canvasWidth)
            expect(minimapElement.canvas.height).toEqual(canvasHeight)

    #     ######   ######  ########   #######  ##       ##
    #    ##    ## ##    ## ##     ## ##     ## ##       ##
    #    ##       ##       ##     ## ##     ## ##       ##
    #     ######  ##       ########  ##     ## ##       ##
    #          ## ##       ##   ##   ##     ## ##       ##
    #    ##    ## ##    ## ##    ##  ##     ## ##       ##
    #     ######   ######  ##     ##  #######  ######## ########

    describe 'mouse scroll controls', ->
      beforeEach ->
        editorElement.style.height = '400px'
        editorElement.style.width = '400px'
        editor.setWidth(400)
        editor.setHeight(400)
        editor.setScrollTop(0)
        editor.setScrollLeft(0)

        sleep(150)
        runs -> nextAnimationFrame()

      describe 'using the mouse scrollwheel over the minimap', ->
        beforeEach ->
          spyOn(editor, 'setScrollTop').andCallFake ->

          mousewheel(minimapElement, 0, 15)

        it 'relays the events to the editor view', ->
          expect(editor.setScrollTop).toHaveBeenCalled()

      describe 'pressing the mouse on the minimap canvas (without scroll animation)', ->
        beforeEach ->
          atom.config.set 'minimap.scrollAnimation', false
          canvas = minimapElement.canvas
          mousedown(canvas)
          nextAnimationFrame()

        it 'scrolls the editor to the line below the mouse', ->
          expect(editor.getScrollTop()).toEqual(360)

      describe 'pressing the mouse on the minimap canvas (with scroll animation)', ->
        beforeEach ->
          atom.config.set 'minimap.scrollAnimation', true
          canvas = minimapElement.canvas
          mousedown(canvas)
          nextAnimationFrame()

        it 'scrolls the editor gradually to the line below the mouse', ->
          expect(editor.getScrollTop()).toEqual(0)

          #wait until all animations run out
          waitsFor ->
            nextAnimationFrame()
            return nextAnimationFrame == noAnimationFrame

          runs ->
            expect(editor.getScrollTop()).toEqual(360)

      describe 'dragging the visible area', ->
        [visibleArea, originalTop] = []

        beforeEach ->
          visibleArea = minimapElement.visibleArea
          {top, left} = visibleArea.getBoundingClientRect()
          originalTop = top

          mousedown(visibleArea, left + 10, top + 10)
          mousemove(visibleArea, left + 10, top + 50)

          nextAnimationFrame()

        afterEach ->
          minimapElement.endDrag()

        it 'scrolls the editor so that the visible area was moved down by 40 pixels', ->
          {top} = visibleArea.getBoundingClientRect()
          expect(top).toBeCloseTo(originalTop + 40, -1)

        it 'stops the drag gesture when the mouse is released outside the minimap', ->
          {top, left} = visibleArea.getBoundingClientRect()
          mouseup(jasmineContent, left - 10, top + 80)

          spyOn(minimapElement, 'drag')
          mousemove(visibleArea, left + 10, top + 50)

          expect(minimapElement.drag).not.toHaveBeenCalled()

      describe 'when the minimap cannot scroll', ->
        [visibleArea, originalTop] = []

        beforeEach ->
          sample = fs.readFileSync(dir.resolve('seventy.txt')).toString()
          editor.setText(sample)
          editor.setScrollTop(0)

        describe 'dragging the visible area', ->
          beforeEach ->
            nextAnimationFrame()

            visibleArea = minimapElement.visibleArea
            {top, left} = visibleArea.getBoundingClientRect()
            originalTop = top

            mousedown(visibleArea, left + 10, top + 10)
            mousemove(visibleArea, left + 10, top + 50)

            nextAnimationFrame()

          afterEach ->
            minimapElement.endDrag()

          it 'scrolls based on a ratio adjusted to the minimap height', ->
            {top} = visibleArea.getBoundingClientRect()
            expect(top).toBeCloseTo(originalTop + 40, -1)

      describe 'when scroll past end is enabled', ->
        beforeEach ->
          atom.config.set 'editor.scrollPastEnd', true
          nextAnimationFrame()

        describe 'dragging the visible area', ->
          [visibleArea, originalTop] = []

          beforeEach ->
            visibleArea = minimapElement.visibleArea
            {top, left} = visibleArea.getBoundingClientRect()
            originalTop = top

            mousedown(visibleArea, left + 10, top + 10)
            mousemove(visibleArea, left + 10, top + 50)

            nextAnimationFrame()

          afterEach ->
            minimapElement.endDrag()

          it 'scrolls the editor so that the visible area was moved down by 40 pixels', ->
            {top} = visibleArea.getBoundingClientRect()
            expect(top).toBeCloseTo(originalTop + 40, -1)


    #    ########  ########  ######  ######## ########   #######  ##    ##
    #    ##     ## ##       ##    ##    ##    ##     ## ##     ##  ##  ##
    #    ##     ## ##       ##          ##    ##     ## ##     ##   ####
    #    ##     ## ######    ######     ##    ########  ##     ##    ##
    #    ##     ## ##             ##    ##    ##   ##   ##     ##    ##
    #    ##     ## ##       ##    ##    ##    ##    ##  ##     ##    ##
    #    ########  ########  ######     ##    ##     ##  #######     ##

    describe 'when the model is destroyed', ->
      beforeEach ->
        minimap.destroy()

      it 'detaches itself from its parent', ->
        expect(minimapElement.parentNode).toBeNull()

      it 'stops the DOM polling interval', ->
        spyOn(minimapElement, 'pollDOM')

        sleep(200)

        runs -> expect(minimapElement.pollDOM).not.toHaveBeenCalled()

    #     ######   #######  ##    ## ######## ####  ######
    #    ##    ## ##     ## ###   ## ##        ##  ##    ##
    #    ##       ##     ## ####  ## ##        ##  ##
    #    ##       ##     ## ## ## ## ######    ##  ##   ####
    #    ##       ##     ## ##  #### ##        ##  ##    ##
    #    ##    ## ##     ## ##   ### ##        ##  ##    ##
    #     ######   #######  ##    ## ##       ####  ######

    describe 'when the atom themes are changed', ->
      beforeEach ->
        nextAnimationFrame()
        spyOn(minimapElement, 'requestForcedUpdate').andCallThrough()
        spyOn(minimapElement, 'invalidateCache').andCallThrough()

        atom.themes.emitter.emit 'did-change-active-themes'

        waitsFor -> minimapElement.frameRequested

      it 'forces a refresh with cache invalidation', ->
        expect(minimapElement.requestForcedUpdate).toHaveBeenCalled()
        expect(minimapElement.invalidateCache).toHaveBeenCalled()

    describe 'when minimap.textOpacity is changed', ->
      beforeEach ->
        spyOn(minimapElement, 'requestForcedUpdate').andCallThrough()
        atom.config.set 'minimap.textOpacity', 0.3
        nextAnimationFrame()

      it 'requests a complete update', ->
        expect(minimapElement.requestForcedUpdate).toHaveBeenCalled()

    describe 'when minimap.displayCodeHighlights is changed', ->
      beforeEach ->
        spyOn(minimapElement, 'requestForcedUpdate').andCallThrough()
        atom.config.set 'minimap.displayCodeHighlights', true
        nextAnimationFrame()

      it 'requests a complete update', ->
        expect(minimapElement.requestForcedUpdate).toHaveBeenCalled()

    describe 'when minimap.charWidth is changed', ->
      beforeEach ->
        spyOn(minimapElement, 'requestForcedUpdate').andCallThrough()
        atom.config.set 'minimap.charWidth', 1
        nextAnimationFrame()

      it 'requests a complete update', ->
        expect(minimapElement.requestForcedUpdate).toHaveBeenCalled()

    describe 'when minimap.charHeight is changed', ->
      beforeEach ->
        spyOn(minimapElement, 'requestForcedUpdate').andCallThrough()
        atom.config.set 'minimap.charHeight', 1
        nextAnimationFrame()

      it 'requests a complete update', ->
        expect(minimapElement.requestForcedUpdate).toHaveBeenCalled()

    describe 'when minimap.interline is changed', ->
      beforeEach ->
        spyOn(minimapElement, 'requestForcedUpdate').andCallThrough()
        atom.config.set 'minimap.interline', 2
        nextAnimationFrame()

      it 'requests a complete update', ->
        expect(minimapElement.requestForcedUpdate).toHaveBeenCalled()

    describe 'when minimap.displayMinimapOnLeft setting is true', ->
      it 'moves the attached minimap to the left', ->
        atom.config.set 'minimap.displayMinimapOnLeft', true
        expect(Array::indexOf.call(editorElement.shadowRoot.children, minimapElement)).toEqual(0)

      describe 'when the minimap is not attached yet', ->
        beforeEach ->
          editor = new TextEditor({})
          editor.setLineHeightInPixels(10)
          editor.setHeight(50)

          minimap = new Minimap({textEditor: editor})

          editorElement = atom.views.getView(editor)
          minimapElement = atom.views.getView(minimap)

          jasmineContent.insertBefore(editorElement, jasmineContent.firstChild)

          atom.config.set 'minimap.displayMinimapOnLeft', true
          minimapElement.attach()

        it 'moves the attached minimap to the left', ->
          expect(Array::indexOf.call(editorElement.shadowRoot.children, minimapElement)).toEqual(0)

    describe 'when minimap.adjustMinimapWidthToSoftWrap is true', ->
      [minimapWidth] = []
      beforeEach ->
        minimapWidth = minimapElement.offsetWidth

        atom.config.set 'editor.softWrap', true
        atom.config.set 'editor.softWrapAtPreferredLineLength', true
        atom.config.set 'editor.preferredLineLength', 2

        atom.config.set 'minimap.adjustMinimapWidthToSoftWrap', true
        nextAnimationFrame()

      it 'adjusts the width of the minimap canvas', ->
        expect(minimapElement.canvas.width / devicePixelRatio).toEqual(4)

      it 'offsets the minimap by the difference', ->
        expect(realOffsetLeft(minimapElement)).toBeCloseTo(editorElement.clientWidth - 4, -1)
        expect(minimapElement.clientWidth).toBeCloseTo(minimapWidth, -1)

      describe 'the dom polling routine', ->
        it 'does not change the value', ->
          sleep(150)
          runs ->
            nextAnimationFrame()
            expect(minimapElement.canvas.width / devicePixelRatio).toEqual(4)

      describe 'when the editor is resized', ->
        beforeEach ->
          atom.config.set 'editor.preferredLineLength', 6
          editorElement.style.width = '100px'
          editorElement.style.height = '100px'

          sleep(150)
          runs -> nextAnimationFrame()

        it 'makes the minimap smaller than soft wrap', ->
          expect(minimapElement.offsetWidth).toBeCloseTo(10, -1)
          expect(minimapElement.style.marginRight).toEqual('')

      describe 'and when minimap.minimapScrollIndicator setting is true', ->
        beforeEach ->
          editor.setText(mediumSample)
          editor.setScrollTop(50)
          nextAnimationFrame()

          atom.config.set 'minimap.minimapScrollIndicator', true

          waitsFor -> minimapElement.frameRequested
          runs -> nextAnimationFrame()

        it 'offsets the scroll indicator by the difference', ->
          indicator = minimapElement.shadowRoot.querySelector('.minimap-scroll-indicator')
          expect(realOffsetLeft(indicator)).toBeCloseTo(2, -1)

      describe 'and when minimap.displayPluginsControls setting is true', ->
        beforeEach ->
          atom.config.set 'minimap.displayPluginsControls', true
          waitsFor -> minimapElement.frameRequested
          runs -> nextAnimationFrame()

        it 'offsets the scroll indicator by the difference', ->
          openQuickSettings = minimapElement.shadowRoot.querySelector('.open-minimap-quick-settings')
          expect(realOffsetLeft(openQuickSettings)).toBeCloseTo(2 - openQuickSettings.offsetWidth, -1)

      describe 'and then disabled', ->
        beforeEach ->
          atom.config.set 'minimap.adjustMinimapWidthToSoftWrap', false
          nextAnimationFrame()

        it 'adjusts the width of the minimap', ->
          expect(minimapElement.offsetWidth).toBeCloseTo(editorElement.offsetWidth / 11, -1)
          expect(minimapElement.style.width).toEqual('')

      describe 'and when preferredLineLength >= 16384', ->
        beforeEach ->
          atom.config.set 'minimap.preferredLineLength', 16384
          nextAnimationFrame()

        it 'adjusts the width of the minimap', ->
          expect(minimapElement.offsetWidth).toBeCloseTo(editorElement.offsetWidth / 11, -1)
          expect(minimapElement.style.width).toEqual('')

    describe 'when minimap.minimapScrollIndicator setting is true', ->
      beforeEach ->
        editor.setText(mediumSample)
        editor.setScrollTop(50)
        nextAnimationFrame()

        atom.config.set 'minimap.minimapScrollIndicator', true

      it 'adds a scroll indicator in the element', ->
        expect(minimapElement.shadowRoot.querySelector('.minimap-scroll-indicator')).toExist()

      describe 'and then deactivated', ->
        it 'removes the scroll indicator from the element', ->
          atom.config.set 'minimap.minimapScrollIndicator', false
          expect(minimapElement.shadowRoot.querySelector('.minimap-scroll-indicator')).not.toExist()

      describe 'on update', ->
        beforeEach ->
          height = editor.getHeight()
          editorElement.style.height = '500px'

          waitsFor -> editor.getHeight() isnt height

          sleep(150)

          runs -> nextAnimationFrame()

        it 'adjusts the size and position of the indicator', ->
          indicator = minimapElement.shadowRoot.querySelector('.minimap-scroll-indicator')

          height = editor.getHeight() * (editor.getHeight() / minimap.getHeight())
          scroll = (editor.getHeight() - height) * minimap.getTextEditorScrollRatio()

          expect(indicator.offsetHeight).toBeCloseTo(height, 0)
          expect(realOffsetTop(indicator)).toBeCloseTo(scroll, 0)

      describe 'when the minimap cannot scroll', ->
        beforeEach ->
          editor.setText(smallSample)
          nextAnimationFrame()

        it 'removes the scroll indicator', ->
          expect(minimapElement.shadowRoot.querySelector('.minimap-scroll-indicator')).not.toExist()

        describe 'and then can scroll again', ->
          beforeEach ->
            editor.setText(largeSample)
            nextAnimationFrame()

          it 'attaches the scroll indicator', ->
            expect(minimapElement.shadowRoot.querySelector('.minimap-scroll-indicator')).toExist()

    #     #######  ##     ## ####  ######  ##    ##
    #    ##     ## ##     ##  ##  ##    ## ##   ##
    #    ##     ## ##     ##  ##  ##       ##  ##
    #    ##     ## ##     ##  ##  ##       #####
    #    ##  ## ## ##     ##  ##  ##       ##  ##
    #    ##    ##  ##     ##  ##  ##    ## ##   ##
    #     ##### ##  #######  ####  ######  ##    ##
    #
    #     ######  ######## ######## ######## #### ##    ##  ######    ######
    #    ##    ## ##          ##       ##     ##  ###   ## ##    ##  ##    ##
    #    ##       ##          ##       ##     ##  ####  ## ##        ##
    #     ######  ######      ##       ##     ##  ## ## ## ##   ####  ######
    #          ## ##          ##       ##     ##  ##  #### ##    ##        ##
    #    ##    ## ##          ##       ##     ##  ##   ### ##    ##  ##    ##
    #     ######  ########    ##       ##    #### ##    ##  ######    ######

    describe 'when minimap.displayPluginsControls setting is true', ->
      [openQuickSettings, quickSettingsElement, workspaceElement] = []
      beforeEach ->
        atom.config.set 'minimap.displayPluginsControls', true

      it 'has a div to open the quick settings', ->
        expect(minimapElement.shadowRoot.querySelector('.open-minimap-quick-settings')).toExist()

      describe 'clicking on the div', ->
        beforeEach ->
          workspaceElement = atom.views.getView(atom.workspace)
          jasmineContent.appendChild(workspaceElement)

          openQuickSettings = minimapElement.shadowRoot.querySelector('.open-minimap-quick-settings')
          mousedown(openQuickSettings)

          quickSettingsElement = workspaceElement.querySelector('minimap-quick-settings')

        afterEach ->
          minimapElement.quickSettingsElement.destroy()

        it 'opens the quick settings view', ->
          expect(quickSettingsElement).toExist()

        it 'positions the quick settings view next to the minimap', ->
          minimapBounds = minimapElement.canvas.getBoundingClientRect()
          settingsBounds = quickSettingsElement.getBoundingClientRect()

          expect(realOffsetTop(quickSettingsElement)).toBeCloseTo(minimapBounds.top, 0)
          expect(realOffsetLeft(quickSettingsElement)).toBeCloseTo(minimapBounds.left - settingsBounds.width, 0)

      describe 'when the displayMinimapOnLeft setting is enabled', ->
        describe 'clicking on the div', ->
          beforeEach ->
            atom.config.set('minimap.displayMinimapOnLeft', true)

            workspaceElement = atom.views.getView(atom.workspace)
            jasmineContent.appendChild(workspaceElement)

            openQuickSettings = minimapElement.shadowRoot.querySelector('.open-minimap-quick-settings')
            mousedown(openQuickSettings)

            quickSettingsElement = workspaceElement.querySelector('minimap-quick-settings')

          afterEach ->
            minimapElement.quickSettingsElement.destroy()

          it 'positions the quick settings view next to the minimap', ->
            minimapBounds = minimapElement.canvas.getBoundingClientRect()
            settingsBounds = quickSettingsElement.getBoundingClientRect()

            expect(realOffsetTop(quickSettingsElement)).toBeCloseTo(minimapBounds.top, 0)
            expect(realOffsetLeft(quickSettingsElement)).toBeCloseTo(minimapBounds.right, 0)

      describe 'when the adjustMinimapWidthToSoftWrap setting is enabled', ->
        [controls] = []
        beforeEach ->
          atom.config.set 'editor.softWrap', true
          atom.config.set 'editor.softWrapAtPreferredLineLength', true
          atom.config.set 'editor.preferredLineLength', 2

          atom.config.set('minimap.adjustMinimapWidthToSoftWrap', true)
          nextAnimationFrame()

          controls = minimapElement.shadowRoot.querySelector('.minimap-controls')
          openQuickSettings = minimapElement.shadowRoot.querySelector('.open-minimap-quick-settings')

          editorElement.style.width = '1024px'

          sleep(150)
          waitsFor -> minimapElement.frameRequested
          runs -> nextAnimationFrame()

        it 'adjusts the size of the control div to fit in the minimap', ->
          expect(controls.clientWidth).toEqual(minimapElement.canvas.clientWidth / devicePixelRatio)

        it 'positions the controls div over the canvas', ->
          controlsRect = controls.getBoundingClientRect()
          canvasRect = minimapElement.canvas.getBoundingClientRect()
          expect(controlsRect.left).toEqual(canvasRect.left)
          expect(controlsRect.right).toEqual(canvasRect.right)

        describe 'when the displayMinimapOnLeft setting is enabled', ->
          beforeEach ->
            atom.config.set('minimap.displayMinimapOnLeft', true)
            nextAnimationFrame()

          it 'adjusts the size of the control div to fit in the minimap', ->
            expect(controls.clientWidth).toEqual(minimapElement.canvas.clientWidth / devicePixelRatio)

          it 'positions the controls div over the canvas', ->
            controlsRect = controls.getBoundingClientRect()
            canvasRect = minimapElement.canvas.getBoundingClientRect()
            expect(controlsRect.left).toEqual(canvasRect.left)
            expect(controlsRect.right).toEqual(canvasRect.right)

          describe 'clicking on the div', ->
            beforeEach ->
              workspaceElement = atom.views.getView(atom.workspace)
              jasmineContent.appendChild(workspaceElement)

              openQuickSettings = minimapElement.shadowRoot.querySelector('.open-minimap-quick-settings')
              mousedown(openQuickSettings)

              quickSettingsElement = workspaceElement.querySelector('minimap-quick-settings')

            afterEach ->
              minimapElement.quickSettingsElement.destroy()

            it 'positions the quick settings view next to the minimap', ->
              minimapBounds = minimapElement.canvas.getBoundingClientRect()
              settingsBounds = quickSettingsElement.getBoundingClientRect()

              expect(realOffsetTop(quickSettingsElement)).toBeCloseTo(minimapBounds.top, 0)
              expect(realOffsetLeft(quickSettingsElement)).toBeCloseTo(minimapBounds.right, 0)

      describe 'when the quick settings view is open', ->
        beforeEach ->
          workspaceElement = atom.views.getView(atom.workspace)
          jasmineContent.appendChild(workspaceElement)

          openQuickSettings = minimapElement.shadowRoot.querySelector('.open-minimap-quick-settings')
          mousedown(openQuickSettings)

          quickSettingsElement = workspaceElement.querySelector('minimap-quick-settings')

        it 'sets the on right button active', ->
          expect(quickSettingsElement.querySelector('.btn.selected:last-child')).toExist()

        describe 'clicking on the code highlight item', ->
          beforeEach ->
            item = quickSettingsElement.querySelector('li:last-child')
            mousedown(item)

          it 'toggles the code highlights on the minimap element', ->
            expect(minimapElement.displayCodeHighlights).toBeTruthy()

          it 'requests an update', ->
            expect(minimapElement.frameRequested).toBeTruthy()

        describe 'clicking on the on left button', ->
          beforeEach ->
            item = quickSettingsElement.querySelector('.btn:first-child')
            mousedown(item)

          it 'toggles the displayMinimapOnLeft setting', ->
            expect(atom.config.get('minimap.displayMinimapOnLeft')).toBeTruthy()

          it 'changes the buttons activation state', ->
            expect(quickSettingsElement.querySelector('.btn.selected:last-child')).not.toExist()
            expect(quickSettingsElement.querySelector('.btn.selected:first-child')).toExist()

        describe 'core:move-left', ->
          beforeEach ->
            atom.commands.dispatch quickSettingsElement, 'core:move-left'

          it 'toggles the displayMinimapOnLeft setting', ->
            expect(atom.config.get('minimap.displayMinimapOnLeft')).toBeTruthy()

          it 'changes the buttons activation state', ->
            expect(quickSettingsElement.querySelector('.btn.selected:last-child')).not.toExist()
            expect(quickSettingsElement.querySelector('.btn.selected:first-child')).toExist()

        describe 'core:move-right when the minimap is on the right', ->
          beforeEach ->
            atom.config.set('minimap.displayMinimapOnLeft', true)
            atom.commands.dispatch quickSettingsElement, 'core:move-right'

          it 'toggles the displayMinimapOnLeft setting', ->
            expect(atom.config.get('minimap.displayMinimapOnLeft')).toBeFalsy()

          it 'changes the buttons activation state', ->
            expect(quickSettingsElement.querySelector('.btn.selected:first-child')).not.toExist()
            expect(quickSettingsElement.querySelector('.btn.selected:last-child')).toExist()


        describe 'clicking on the open settings button again', ->
          beforeEach ->
            mousedown(openQuickSettings)

          it 'closes the quick settings view', ->
            expect(workspaceElement.querySelector('minimap-quick-settings')).not.toExist()

          it 'removes the view from the element', ->
            expect(minimapElement.quickSettingsElement).toBeNull()

        describe 'when an external event destroys the view', ->
          beforeEach ->
            minimapElement.quickSettingsElement.destroy()

          it 'removes the view reference from the element', ->
            expect(minimapElement.quickSettingsElement).toBeNull()

      describe 'then disabling it', ->
        beforeEach ->
          atom.config.set 'minimap.displayPluginsControls', false

        it 'removes the div', ->
          expect(minimapElement.shadowRoot.querySelector('.open-minimap-quick-settings')).not.toExist()

      describe 'with plugins registered in the package', ->
        [minimapPackage, pluginA, pluginB] = []
        beforeEach ->
          waitsForPromise ->
            atom.packages.activatePackage('minimap').then (pkg) ->
              minimapPackage = pkg.mainModule

          runs ->
            class Plugin
              active: false
              activatePlugin: -> @active = true
              deactivatePlugin: -> @active = false
              isActive: -> @active

            pluginA = new Plugin
            pluginB = new Plugin

            minimapPackage.registerPlugin('dummyA', pluginA)
            minimapPackage.registerPlugin('dummyB', pluginB)

            workspaceElement = atom.views.getView(atom.workspace)
            jasmineContent.appendChild(workspaceElement)

            openQuickSettings = minimapElement.shadowRoot.querySelector('.open-minimap-quick-settings')
            mousedown(openQuickSettings)

            quickSettingsElement = workspaceElement.querySelector('minimap-quick-settings')

        it 'creates one list item for each registered plugin', ->
          expect(quickSettingsElement.querySelectorAll('li').length).toEqual(4)

        it 'selects the first item of the list', ->
          expect(quickSettingsElement.querySelector('li.selected:first-child')).toExist()

        describe 'core:confirm', ->
          beforeEach ->
            atom.commands.dispatch quickSettingsElement, 'core:confirm'

          it 'disable the plugin of the selected item', ->
            expect(pluginA.isActive()).toBeFalsy()

          describe 'triggered a second time', ->
            beforeEach ->
              atom.commands.dispatch quickSettingsElement, 'core:confirm'

            it 'enable the plugin of the selected item', ->
              expect(pluginA.isActive()).toBeTruthy()

          describe 'on the code highlight item', ->
            [initial] = []
            beforeEach ->
              initial = minimapElement.displayCodeHighlights
              atom.commands.dispatch quickSettingsElement, 'core:move-down'
              atom.commands.dispatch quickSettingsElement, 'core:move-down'
              atom.commands.dispatch quickSettingsElement, 'core:confirm'

            it 'toggles the code highlights on the minimap element', ->
              expect(minimapElement.displayCodeHighlights).toEqual(not initial)

        describe 'core:move-down', ->
          beforeEach ->
            atom.commands.dispatch quickSettingsElement, 'core:move-down'

          it 'selects the second item', ->
            expect(quickSettingsElement.querySelector('li.selected:nth-child(2)')).toExist()

          describe 'reaching a separator', ->
            beforeEach ->
              atom.commands.dispatch quickSettingsElement, 'core:move-down'

            it 'moves past the separator', ->
              expect(quickSettingsElement.querySelector('li.selected:last-child')).toExist()

          describe 'then core:move-up', ->
            beforeEach ->
              atom.commands.dispatch quickSettingsElement, 'core:move-up'

            it 'selects again the first item of the list', ->
              expect(quickSettingsElement.querySelector('li.selected:first-child')).toExist()

        describe 'core:move-up', ->
          beforeEach ->
            atom.commands.dispatch quickSettingsElement, 'core:move-up'

          it 'selects the last item', ->
            expect(quickSettingsElement.querySelector('li.selected:last-child')).toExist()

          describe 'reaching a separator', ->
            beforeEach ->
              atom.commands.dispatch quickSettingsElement, 'core:move-up'

            it 'moves past the separator', ->
              expect(quickSettingsElement.querySelector('li.selected:nth-child(2)')).toExist()

          describe 'then core:move-down', ->
            beforeEach ->
              atom.commands.dispatch quickSettingsElement, 'core:move-down'

            it 'selects again the first item of the list', ->
              expect(quickSettingsElement.querySelector('li.selected:first-child')).toExist()<|MERGE_RESOLUTION|>--- conflicted
+++ resolved
@@ -15,12 +15,8 @@
   transform = new WebKitCSSMatrix window.getComputedStyle(o).transform
   o.offsetLeft + transform.m41
 
-<<<<<<< HEAD
-devicePixelRatio = 2
-=======
 # Modify the global `devicePixelRatio` variable.
 window.devicePixelRatio = 2
->>>>>>> 7909b5c7
 
 sleep = (duration) ->
   t = new Date
