fs = require 'fs-plus'
path = require 'path'
Minimap = require '../lib/minimap'
MinimapElement = require '../lib/minimap-element'
{stylesheet} = require './helpers/workspace'
{mousemove, mousedown, mouseup, mousewheel, touchstart, touchmove} = require './helpers/events'

realOffsetTop = (o) ->
  # transform = new WebKitCSSMatrix window.getComputedStyle(o).transform
  # o.offsetTop + transform.m42
  o.offsetTop

realOffsetLeft = (o) ->
  # transform = new WebKitCSSMatrix window.getComputedStyle(o).transform
  # o.offsetLeft + transform.m41
  o.offsetLeft

isVisible = (node) -> node.offsetWidth > 0 or node.offsetHeight > 0

# Modify the global `devicePixelRatio` variable.
# window.devicePixelRatio = 2

sleep = (duration) ->
  t = new Date
  waitsFor -> new Date - t > duration

describe 'MinimapElement', ->
  [editor, minimap, largeSample, mediumSample, smallSample, jasmineContent, editorElement, minimapElement, dir] = []

  beforeEach ->
    # Comment after body below to leave the created text editor and minimap
    # on DOM after the test run.
    jasmineContent = document.body.querySelector('#jasmine-content')

    atom.config.set 'minimap.charHeight', 4
    atom.config.set 'minimap.charWidth', 2
    atom.config.set 'minimap.interline', 1
    atom.config.set 'minimap.textOpacity', 1

    MinimapElement.registerViewProvider()

    editor = atom.workspace.buildTextEditor({})
    editorElement = atom.views.getView(editor)
    jasmineContent.insertBefore(editorElement, jasmineContent.firstChild)
    editorElement.setHeight(50)
    # editor.setLineHeightInPixels(10)

    minimap = new Minimap({textEditor: editor})
    dir = atom.project.getDirectories()[0]

    largeSample = fs.readFileSync(dir.resolve('large-file.coffee')).toString()
    mediumSample = fs.readFileSync(dir.resolve('two-hundred.txt')).toString()
    smallSample = fs.readFileSync(dir.resolve('sample.coffee')).toString()

    editor.setText largeSample

    minimapElement = atom.views.getView(minimap)

  it 'has been registered in the view registry', ->
    expect(minimapElement).toExist()

  it 'has stored the minimap as its model', ->
    expect(minimapElement.getModel()).toBe(minimap)

  it 'has a canvas in a shadow DOM', ->
    expect(minimapElement.shadowRoot.querySelector('canvas')).toExist()

  it 'has a div representing the visible area', ->
    expect(minimapElement.shadowRoot.querySelector('.minimap-visible-area')).toExist()

  #       ###    ######## ########    ###     ######  ##     ##
  #      ## ##      ##       ##      ## ##   ##    ## ##     ##
  #     ##   ##     ##       ##     ##   ##  ##       ##     ##
  #    ##     ##    ##       ##    ##     ## ##       #########
  #    #########    ##       ##    ######### ##       ##     ##
  #    ##     ##    ##       ##    ##     ## ##    ## ##     ##
  #    ##     ##    ##       ##    ##     ##  ######  ##     ##

  describe 'when attached to the text editor element', ->
    [noAnimationFrame, nextAnimationFrame, lastFn, canvas, visibleArea] = []

    beforeEach ->
      noAnimationFrame = -> throw new Error('No animation frame requested')
      nextAnimationFrame = noAnimationFrame

      requestAnimationFrameSafe = window.requestAnimationFrame
      spyOn(window, 'requestAnimationFrame').andCallFake (fn) ->
        lastFn = fn
        nextAnimationFrame = ->
          nextAnimationFrame = noAnimationFrame
          fn()

    beforeEach ->
      canvas = minimapElement.shadowRoot.querySelector('canvas')
      editorElement.setWidth(200)
      editorElement.setHeight(50)

      editorElement.setScrollTop(1000)
      editorElement.setScrollLeft(200)
      minimapElement.attach()

    afterEach -> minimap.destroy()

    it 'takes the height of the editor', ->
      expect(minimapElement.offsetHeight).toEqual(editorElement.clientHeight)

      expect(minimapElement.offsetWidth).toBeCloseTo(editorElement.clientWidth / 10, 0)

    it 'knows when attached to a text editor', ->
      expect(minimapElement.attachedToTextEditor).toBeTruthy()

    it 'resizes the canvas to fit the minimap', ->
      expect(canvas.offsetHeight / devicePixelRatio).toBeCloseTo(minimapElement.offsetHeight + minimap.getLineHeight(), 0)
      expect(canvas.offsetWidth / devicePixelRatio).toBeCloseTo(minimapElement.offsetWidth, 0)

    it 'requests an update', ->
      expect(minimapElement.frameRequested).toBeTruthy()

    #     ######   ######   ######
    #    ##    ## ##    ## ##    ##
    #    ##       ##       ##
    #    ##        ######   ######
    #    ##             ##       ##
    #    ##    ## ##    ## ##    ##
    #     ######   ######   ######

    describe 'with css filters', ->
      describe 'when a hue-rotate filter is applied to a rgb color', ->
        [additionnalStyleNode] = []
        beforeEach ->
          minimapElement.invalidateCache()

          additionnalStyleNode = document.createElement('style')
          additionnalStyleNode.textContent = """
            #{stylesheet}

            .editor {
              color: red;
              -webkit-filter: hue-rotate(180deg);
            }
          """

          jasmineContent.appendChild(additionnalStyleNode)

        it 'computes the new color by applying the hue rotation', ->
          waitsFor -> nextAnimationFrame isnt noAnimationFrame
          runs ->
            nextAnimationFrame()
            expect(minimapElement.retrieveStyleFromDom(['.editor'], 'color')).toEqual("rgb(0, #{0x6d}, #{0x6d})")

      describe 'when a hue-rotate filter is applied to a rgba color', ->
        [additionnalStyleNode] = []

        beforeEach ->
          minimapElement.invalidateCache()

          additionnalStyleNode = document.createElement('style')
          additionnalStyleNode.textContent = """
            #{stylesheet}

            .editor {
              color: rgba(255,0,0,0);
              -webkit-filter: hue-rotate(180deg);
            }
          """

          jasmineContent.appendChild(additionnalStyleNode)

        it 'computes the new color by applying the hue rotation', ->
          waitsFor -> nextAnimationFrame isnt noAnimationFrame
          runs ->
            nextAnimationFrame()
            expect(minimapElement.retrieveStyleFromDom(['.editor'], 'color')).toEqual("rgba(0, #{0x6d}, #{0x6d}, 0)")


    #    ##     ## ########  ########     ###    ######## ########
    #    ##     ## ##     ## ##     ##   ## ##      ##    ##
    #    ##     ## ##     ## ##     ##  ##   ##     ##    ##
    #    ##     ## ########  ##     ## ##     ##    ##    ######
    #    ##     ## ##        ##     ## #########    ##    ##
    #    ##     ## ##        ##     ## ##     ##    ##    ##
    #     #######  ##        ########  ##     ##    ##    ########

    describe 'when the update is performed', ->
      beforeEach ->
        waitsFor -> nextAnimationFrame isnt noAnimationFrame
        runs ->
          nextAnimationFrame()
          visibleArea = minimapElement.shadowRoot.querySelector('.minimap-visible-area')

      it 'sets the visible area width and height', ->
        expect(visibleArea.offsetWidth).toEqual(minimapElement.clientWidth)
        expect(visibleArea.offsetHeight).toBeCloseTo(minimap.getTextEditorScaledHeight(), 0)

      it 'sets the visible visible area offset', ->
        expect(realOffsetTop(visibleArea)).toBeCloseTo(minimap.getTextEditorScaledScrollTop() - minimap.getScrollTop(), 0)
        expect(realOffsetLeft(visibleArea)).toBeCloseTo(minimap.getTextEditorScaledScrollLeft(), 0)

      it 'offsets the canvas when the scroll does not match line height', ->
        editorElement.setScrollTop(1004)

        waitsFor -> nextAnimationFrame isnt noAnimationFrame
        runs ->
          nextAnimationFrame()

          expect(realOffsetTop(canvas)).toBeCloseTo(-2, -1)

      it 'does not fail to update render the invisible char when modified', ->
        atom.config.set 'editor.showInvisibles', true
        atom.config.set 'editor.invisibles', cr: '*'

        expect(-> nextAnimationFrame()).not.toThrow()

      it 'renders the visible line decorations', ->
        spyOn(minimapElement, 'drawLineDecorations').andCallThrough()

        minimap.decorateMarker(editor.markBufferRange([[1,0], [1,10]]), type: 'line', color: '#0000FF')
        minimap.decorateMarker(editor.markBufferRange([[10,0], [10,10]]), type: 'line', color: '#0000FF')
        minimap.decorateMarker(editor.markBufferRange([[100,0], [100,10]]), type: 'line', color: '#0000FF')

        editorElement.setScrollTop(0)

        waitsFor -> nextAnimationFrame isnt noAnimationFrame
        runs ->
          nextAnimationFrame()

          expect(minimapElement.drawLineDecorations).toHaveBeenCalled()
          expect(minimapElement.drawLineDecorations.calls.length).toEqual(2)

      it 'renders the visible highlight decorations', ->
        spyOn(minimapElement, 'drawHighlightDecoration').andCallThrough()

        minimap.decorateMarker(editor.markBufferRange([[1,0], [1,4]]), type: 'highlight-under', color: '#0000FF')
        minimap.decorateMarker(editor.markBufferRange([[2,20], [2,30]]), type: 'highlight-over', color: '#0000FF')
        minimap.decorateMarker(editor.markBufferRange([[100,3], [100,5]]), type: 'highlight-under', color: '#0000FF')

        editorElement.setScrollTop(0)

        waitsFor -> nextAnimationFrame isnt noAnimationFrame
        runs ->
          nextAnimationFrame()

          expect(minimapElement.drawHighlightDecoration).toHaveBeenCalled()
          expect(minimapElement.drawHighlightDecoration.calls.length).toEqual(2)

      it 'renders the visible outline decorations', ->
        spyOn(minimapElement, 'drawHighlightOutlineDecoration').andCallThrough()

        minimap.decorateMarker(editor.markBufferRange([[1,4], [3,6]]), type: 'highlight-outline', color: '#0000ff')
        minimap.decorateMarker(editor.markBufferRange([[6,0], [6,7]]), type: 'highlight-outline', color: '#0000ff')
        minimap.decorateMarker(editor.markBufferRange([[100,3], [100,5]]), type: 'highlight-outline', color: '#0000ff')

        editorElement.setScrollTop(0)

        waitsFor -> nextAnimationFrame isnt noAnimationFrame
        runs ->
          nextAnimationFrame()

          expect(minimapElement.drawHighlightOutlineDecoration).toHaveBeenCalled()
          expect(minimapElement.drawHighlightOutlineDecoration.calls.length).toEqual(4)

      describe 'when the editor is scrolled', ->
        beforeEach ->
          editorElement.setScrollTop(2000)
          editorElement.setScrollLeft(50)

          waitsFor -> nextAnimationFrame isnt noAnimationFrame
          runs -> nextAnimationFrame()

        it 'updates the visible area', ->
          expect(realOffsetTop(visibleArea)).toBeCloseTo(minimap.getTextEditorScaledScrollTop() - minimap.getScrollTop(), 0)
          expect(realOffsetLeft(visibleArea)).toBeCloseTo(minimap.getTextEditorScaledScrollLeft(), 0)

      describe 'when the editor is resized to a greater size', ->
        beforeEach ->
          height = editorElement.getHeight()
          editorElement.style.width = '800px'
          editorElement.style.height = '500px'

          minimapElement.measureHeightAndWidth()

          waitsFor -> nextAnimationFrame isnt noAnimationFrame
          runs -> nextAnimationFrame()

        it 'detects the resize and adjust itself', ->
          expect(minimapElement.offsetWidth).toBeCloseTo(editorElement.offsetWidth / 10, 0)
          expect(minimapElement.offsetHeight).toEqual(editorElement.offsetHeight)

          expect(canvas.offsetWidth / devicePixelRatio).toBeCloseTo(minimapElement.offsetWidth, 0)
          expect(canvas.offsetHeight / devicePixelRatio).toBeCloseTo(minimapElement.offsetHeight + minimap.getLineHeight(), 0)

      describe 'when the editor visible content is changed', ->
        beforeEach ->
          editorElement.setScrollLeft(0)
          editorElement.setScrollTop(1400)
          editor.setSelectedBufferRange [[101, 0], [102, 20]]

          waitsFor -> nextAnimationFrame isnt noAnimationFrame
          runs ->
            nextAnimationFrame()

            spyOn(minimapElement, 'drawLines').andCallThrough()
            editor.insertText 'foo'

        it 'rerenders the part that have changed', ->
          waitsFor -> nextAnimationFrame isnt noAnimationFrame
          runs ->
            nextAnimationFrame()

            expect(minimapElement.drawLines).toHaveBeenCalled()
            expect(minimapElement.drawLines.argsForCall[0][1]).toEqual(100)
            expect(minimapElement.drawLines.argsForCall[0][2]).toEqual(101)

      describe 'when the editor visibility change', ->
        it 'does not modify the size of the canvas', ->
          canvasWidth = minimapElement.canvas.width
          canvasHeight = minimapElement.canvas.height
          editorElement.style.display = 'none'

          minimapElement.measureHeightAndWidth()

          waitsFor -> nextAnimationFrame isnt noAnimationFrame
          runs ->
            nextAnimationFrame()

            expect(minimapElement.canvas.width).toEqual(canvasWidth)
            expect(minimapElement.canvas.height).toEqual(canvasHeight)

        describe 'from hidden to visible', ->
          beforeEach ->
            editorElement.style.display = 'none'
            minimapElement.checkForVisibilityChange()
            spyOn(minimapElement, 'requestForcedUpdate')
            editorElement.style.display = ''
            minimapElement.pollDOM()

          it 'requests an update of the whole minimap', ->
            expect(minimapElement.requestForcedUpdate).toHaveBeenCalled()

    #     ######   ######  ########   #######  ##       ##
    #    ##    ## ##    ## ##     ## ##     ## ##       ##
    #    ##       ##       ##     ## ##     ## ##       ##
    #     ######  ##       ########  ##     ## ##       ##
    #          ## ##       ##   ##   ##     ## ##       ##
    #    ##    ## ##    ## ##    ##  ##     ## ##       ##
    #     ######   ######  ##     ##  #######  ######## ########

    describe 'mouse scroll controls', ->
      beforeEach ->
        editorElement.setWidth(400)
        editorElement.setHeight(400)
        editorElement.setScrollTop(0)
        editorElement.setScrollLeft(0)

        nextAnimationFrame()

        minimapElement.measureHeightAndWidth()

        waitsFor -> nextAnimationFrame isnt noAnimationFrame
        runs -> nextAnimationFrame()

      describe 'using the mouse scrollwheel over the minimap', ->
        beforeEach ->
          spyOn(editorElement.component.presenter, 'setScrollTop').andCallFake ->

          mousewheel(minimapElement, 0, 15)

        it 'relays the events to the editor view', ->
          expect(editorElement.component.presenter.setScrollTop).toHaveBeenCalled()

      describe 'middle clicking the minimap', ->
        [canvas, visibleArea, originalLeft, maxScroll] = []

        beforeEach ->
          {canvas, visibleArea} = minimapElement
          {left: originalLeft} = visibleArea.getBoundingClientRect()
          maxScroll = minimap.getTextEditorMaxScrollTop()

        it 'scrolls to the top using the middle mouse button', ->
          mousedown(canvas, x: originalLeft + 1, y: 0, btn: 1)
          expect(editorElement.getScrollTop()).toEqual(0)

        describe 'scrolling to the middle using the middle mouse button', ->
          canvasMidY = undefined

          beforeEach ->
            editorMidY = editorElement.getHeight() / 2.0
            {top, height} = canvas.getBoundingClientRect()
            canvasMidY = top + (height / 2.0)
            actualMidY = Math.min(canvasMidY, editorMidY)
            mousedown(canvas, x: originalLeft + 1, y: actualMidY, btn: 1)

          it 'scrolls the editor to the middle', ->
            middleScrollTop = Math.round((maxScroll) / 2.0)
            expect(editorElement.getScrollTop()).toEqual(middleScrollTop)

          it 'updates the visible area to be centered', ->
            waitsFor -> nextAnimationFrame isnt noAnimationFrame
            runs ->
              nextAnimationFrame()
              {top, height} = visibleArea.getBoundingClientRect()

              visibleCenterY = top + (height / 2)
              expect(visibleCenterY).toBeCloseTo(200, 0)

        describe 'scrolling the editor to an arbitrary location', ->
          [scrollTo, scrollRatio] = []

          beforeEach ->
            scrollTo = 101 # pixels
            scrollRatio = (scrollTo - minimap.getTextEditorScaledHeight()/2) /
              (minimap.getVisibleHeight() - minimap.getTextEditorScaledHeight())
            scrollRatio = Math.max(0, scrollRatio)
            scrollRatio = Math.min(1, scrollRatio)

            mousedown(canvas, x: originalLeft + 1, y: scrollTo, btn: 1)

            waitsFor -> nextAnimationFrame isnt noAnimationFrame
            runs -> nextAnimationFrame()

          it 'scrolls the editor to an arbitrary location', ->
            expectedScroll = maxScroll * scrollRatio
            expect(editorElement.getScrollTop()).toBeCloseTo(expectedScroll, 0)

          describe 'dragging the visible area with middle mouse button ' +
          'after scrolling to the arbitrary location', ->
            [originalTop] = []

            beforeEach ->
              {top: originalTop} = visibleArea.getBoundingClientRect()
              mousemove(visibleArea, x: originalLeft + 1, y: scrollTo + 40)

              waitsFor -> nextAnimationFrame isnt noAnimationFrame
              runs -> nextAnimationFrame()

            afterEach ->
              minimapElement.endDrag()

            it 'scrolls the editor so that the visible area was moved down ' +
            'by 40 pixels from the arbitrary location', ->
              {top} = visibleArea.getBoundingClientRect()
              expect(top).toBeCloseTo(originalTop + 40, -1)

      describe 'pressing the mouse on the minimap canvas (without scroll animation)', ->
        beforeEach ->
          t = 0
          spyOn(minimapElement, 'getTime').andCallFake -> n = t; t += 100; n
          spyOn(minimapElement, 'requestUpdate').andCallFake ->

          atom.config.set 'minimap.scrollAnimation', false

          canvas = minimapElement.canvas
          mousedown(canvas)

        it 'scrolls the editor to the line below the mouse', ->
          {top, left, width, height} = minimapElement.canvas.getBoundingClientRect()
          middle = top + height / 2

          # Should be 400 on stable and 480 on beta.
          # I'm still looking for a reason.
          scrollTop =
          expect(editorElement.getScrollTop()).toBeGreaterThan(380)

      describe 'pressing the mouse on the minimap canvas (with scroll animation)', ->
        beforeEach ->

          t = 0
          spyOn(minimapElement, 'getTime').andCallFake -> n = t; t += 100; n
          spyOn(minimapElement, 'requestUpdate').andCallFake ->

          atom.config.set 'minimap.scrollAnimation', true
          atom.config.set 'minimap.scrollAnimationDuration', 300

          canvas = minimapElement.canvas
          mousedown(canvas)

          waitsFor -> nextAnimationFrame isnt noAnimationFrame

        it 'scrolls the editor gradually to the line below the mouse', ->
          # wait until all animations run out
          waitsFor ->
            # Should be 400 on stable and 480 on beta.
            # I'm still looking for a reason.
            nextAnimationFrame isnt noAnimationFrame and nextAnimationFrame()
            editorElement.getScrollTop() >= 380

      describe 'dragging the visible area', ->
        [visibleArea, originalTop] = []

        beforeEach ->
          visibleArea = minimapElement.visibleArea
          {top: originalTop, left} = visibleArea.getBoundingClientRect()

          mousedown(visibleArea, x: left + 10, y: originalTop + 10)
          mousemove(visibleArea, x: left + 10, y: originalTop + 50)

          waitsFor -> nextAnimationFrame isnt noAnimationFrame
          runs -> nextAnimationFrame()

        afterEach ->
          minimapElement.endDrag()

        it 'scrolls the editor so that the visible area was moved down by 40 pixels', ->
          {top} = visibleArea.getBoundingClientRect()
          expect(top).toBeCloseTo(originalTop + 40, -1)

        it 'stops the drag gesture when the mouse is released outside the minimap', ->
          {top, left} = visibleArea.getBoundingClientRect()
          mouseup(jasmineContent, x: left - 10, y: top + 80)

          spyOn(minimapElement, 'drag')
          mousemove(visibleArea, x: left + 10, y: top + 50)

          expect(minimapElement.drag).not.toHaveBeenCalled()

      describe 'dragging the visible area using touch events', ->
        [visibleArea, originalTop] = []

        beforeEach ->
          visibleArea = minimapElement.visibleArea
          {top: originalTop, left} = visibleArea.getBoundingClientRect()

          touchstart(visibleArea, x: left + 10, y: originalTop + 10)
          touchmove(visibleArea, x: left + 10, y: originalTop + 50)

          waitsFor -> nextAnimationFrame isnt noAnimationFrame
          runs -> nextAnimationFrame()

        afterEach ->
          minimapElement.endDrag()

        it 'scrolls the editor so that the visible area was moved down by 40 pixels', ->
          {top} = visibleArea.getBoundingClientRect()
          expect(top).toBeCloseTo(originalTop + 40, -1)

        it 'stops the drag gesture when the mouse is released outside the minimap', ->
          {top, left} = visibleArea.getBoundingClientRect()
          mouseup(jasmineContent, x: left - 10, y: top + 80)

          spyOn(minimapElement, 'drag')
          touchmove(visibleArea, x: left + 10, y: top + 50)

          expect(minimapElement.drag).not.toHaveBeenCalled()

      describe 'when the minimap cannot scroll', ->
        [visibleArea, originalTop] = []

        beforeEach ->
          sample = fs.readFileSync(dir.resolve('seventy.txt')).toString()
          editor.setText(sample)
          editorElement.setScrollTop(0)

        describe 'dragging the visible area', ->
          beforeEach ->
            waitsFor -> nextAnimationFrame isnt noAnimationFrame
            runs ->
              nextAnimationFrame()

              visibleArea = minimapElement.visibleArea
              {top, left} = visibleArea.getBoundingClientRect()
              originalTop = top

              mousedown(visibleArea, x: left + 10, y: top + 10)
              mousemove(visibleArea, x: left + 10, y: top + 50)

            waitsFor -> nextAnimationFrame isnt noAnimationFrame
            runs -> nextAnimationFrame()

          afterEach ->
            minimapElement.endDrag()

          it 'scrolls based on a ratio adjusted to the minimap height', ->
            {top} = visibleArea.getBoundingClientRect()
            expect(top).toBeCloseTo(originalTop + 40, -1)

      describe 'when scroll past end is enabled', ->
        beforeEach ->
          atom.config.set 'editor.scrollPastEnd', true

          waitsFor -> nextAnimationFrame isnt noAnimationFrame
          runs -> nextAnimationFrame()

        describe 'dragging the visible area', ->
          [visibleArea, originalTop] = []

          beforeEach ->
            visibleArea = minimapElement.visibleArea
            {top, left} = visibleArea.getBoundingClientRect()
            originalTop = top

            mousedown(visibleArea, x: left + 10, y: top + 10)
            mousemove(visibleArea, x: left + 10, y: top + 50)

            waitsFor -> nextAnimationFrame isnt noAnimationFrame
            runs -> nextAnimationFrame()

          afterEach ->
            minimapElement.endDrag()

          it 'scrolls the editor so that the visible area was moved down by 40 pixels', ->
            {top} = visibleArea.getBoundingClientRect()
            expect(top).toBeCloseTo(originalTop + 40, -1)

    #     ######  ########    ###    ##    ## ########
    #    ##    ##    ##      ## ##   ###   ## ##     ##
    #    ##          ##     ##   ##  ####  ## ##     ##
    #     ######     ##    ##     ## ## ## ## ##     ##
    #          ##    ##    ######### ##  #### ##     ##
    #    ##    ##    ##    ##     ## ##   ### ##     ##
    #     ######     ##    ##     ## ##    ## ########
    #
    #       ###    ##        #######  ##    ## ########
    #      ## ##   ##       ##     ## ###   ## ##
    #     ##   ##  ##       ##     ## ####  ## ##
    #    ##     ## ##       ##     ## ## ## ## ######
    #    ######### ##       ##     ## ##  #### ##
    #    ##     ## ##       ##     ## ##   ### ##
    #    ##     ## ########  #######  ##    ## ########

    describe 'when the model is a stand-alone minimap', ->
      beforeEach ->
        minimap.setStandAlone(true)

      it 'has a stand-alone attribute', ->
        expect(minimapElement.hasAttribute('stand-alone')).toBeTruthy()

      it 'sets the minimap size when measured', ->
        minimapElement.measureHeightAndWidth()

        expect(minimap.width).toEqual(minimapElement.clientWidth)
        expect(minimap.height).toEqual(minimapElement.clientHeight)

      it 'removes the controls div', ->
        expect(minimapElement.shadowRoot.querySelector('.minimap-controls')).toBeNull()

      it 'removes the visible area', ->
        expect(minimapElement.visibleArea).toBeUndefined()

      it 'removes the quick settings button', ->
        atom.config.set 'minimap.displayPluginsControls', true

        waitsFor -> nextAnimationFrame isnt noAnimationFrame
        runs ->
          nextAnimationFrame()
          expect(minimapElement.openQuickSettings).toBeUndefined()

      it 'removes the scroll indicator', ->
        editor.setText(mediumSample)
        editorElement.setScrollTop(50)

        waitsFor -> minimapElement.frameRequested
        runs ->
          nextAnimationFrame()
          atom.config.set 'minimap.minimapScrollIndicator', true

<<<<<<< HEAD
        it 'offsets the scroll indicator by the difference', ->
          indicator = minimapElement.shadowRoot.querySelector('.minimap-scroll-indicator')
          expect(realOffsetLeft(indicator)).toBeCloseTo(minimapElement.offsetWidth, -1)
=======
        waitsFor -> minimapElement.frameRequested
        runs ->
          nextAnimationFrame()
          expect(minimapElement.shadowRoot.querySelector('.minimap-scroll-indicator')).toBeNull()
>>>>>>> 062788ba

      describe 'pressing the mouse on the minimap canvas', ->
        beforeEach ->
          jasmineContent.appendChild(minimapElement)

          t = 0
          spyOn(minimapElement, 'getTime').andCallFake -> n = t; t += 100; n
          spyOn(minimapElement, 'requestUpdate').andCallFake ->

          atom.config.set 'minimap.scrollAnimation', false

          canvas = minimapElement.canvas
          mousedown(canvas)

        it 'does not scroll the editor to the line below the mouse', ->
          expect(editorElement.getScrollTop()).toEqual(1000)

      describe 'and is changed to be a classical minimap again', ->
        beforeEach ->
          atom.config.set 'minimap.displayPluginsControls', true
          atom.config.set 'minimap.minimapScrollIndicator', true

          minimap.setStandAlone(false)

        it 'recreates the destroyed elements', ->
          expect(minimapElement.shadowRoot.querySelector('.minimap-controls')).toExist()
          expect(minimapElement.shadowRoot.querySelector('.minimap-visible-area')).toExist()
          expect(minimapElement.shadowRoot.querySelector('.minimap-scroll-indicator')).toExist()
          expect(minimapElement.shadowRoot.querySelector('.open-minimap-quick-settings')).toExist()

    #    ########  ########  ######  ######## ########   #######  ##    ##
    #    ##     ## ##       ##    ##    ##    ##     ## ##     ##  ##  ##
    #    ##     ## ##       ##          ##    ##     ## ##     ##   ####
    #    ##     ## ######    ######     ##    ########  ##     ##    ##
    #    ##     ## ##             ##    ##    ##   ##   ##     ##    ##
    #    ##     ## ##       ##    ##    ##    ##    ##  ##     ##    ##
    #    ########  ########  ######     ##    ##     ##  #######     ##

    describe 'when the model is destroyed', ->
      beforeEach ->
        minimap.destroy()

      it 'detaches itself from its parent', ->
        expect(minimapElement.parentNode).toBeNull()

      it 'stops the DOM polling interval', ->
        spyOn(minimapElement, 'pollDOM')

        sleep(200)

        runs -> expect(minimapElement.pollDOM).not.toHaveBeenCalled()

    #     ######   #######  ##    ## ######## ####  ######
    #    ##    ## ##     ## ###   ## ##        ##  ##    ##
    #    ##       ##     ## ####  ## ##        ##  ##
    #    ##       ##     ## ## ## ## ######    ##  ##   ####
    #    ##       ##     ## ##  #### ##        ##  ##    ##
    #    ##    ## ##     ## ##   ### ##        ##  ##    ##
    #     ######   #######  ##    ## ##       ####  ######

    describe 'when the atom styles are changed', ->
      beforeEach ->
        waitsFor -> nextAnimationFrame isnt noAnimationFrame
        runs ->
          nextAnimationFrame()
          spyOn(minimapElement, 'requestForcedUpdate').andCallThrough()
          spyOn(minimapElement, 'invalidateCache').andCallThrough()

          styleNode = document.createElement('style')
          styleNode.textContent = 'body{ color: #233; }'
          atom.styles.emitter.emit 'did-add-style-element', styleNode

        waitsFor -> minimapElement.frameRequested

      it 'forces a refresh with cache invalidation', ->
        expect(minimapElement.requestForcedUpdate).toHaveBeenCalled()
        expect(minimapElement.invalidateCache).toHaveBeenCalled()

    describe 'when minimap.textOpacity is changed', ->
      beforeEach ->
        spyOn(minimapElement, 'requestForcedUpdate').andCallThrough()
        atom.config.set 'minimap.textOpacity', 0.3

        waitsFor -> minimapElement.frameRequested
        runs -> nextAnimationFrame()

      it 'requests a complete update', ->
        expect(minimapElement.requestForcedUpdate).toHaveBeenCalled()

    describe 'when minimap.displayCodeHighlights is changed', ->
      beforeEach ->
        spyOn(minimapElement, 'requestForcedUpdate').andCallThrough()
        atom.config.set 'minimap.displayCodeHighlights', true

        waitsFor -> minimapElement.frameRequested
        runs -> nextAnimationFrame()

      it 'requests a complete update', ->
        expect(minimapElement.requestForcedUpdate).toHaveBeenCalled()

    describe 'when minimap.charWidth is changed', ->
      beforeEach ->
        spyOn(minimapElement, 'requestForcedUpdate').andCallThrough()
        atom.config.set 'minimap.charWidth', 1

        waitsFor -> minimapElement.frameRequested
        runs -> nextAnimationFrame()

      it 'requests a complete update', ->
        expect(minimapElement.requestForcedUpdate).toHaveBeenCalled()

    describe 'when minimap.charHeight is changed', ->
      beforeEach ->
        spyOn(minimapElement, 'requestForcedUpdate').andCallThrough()
        atom.config.set 'minimap.charHeight', 1

        waitsFor -> minimapElement.frameRequested
        runs -> nextAnimationFrame()

      it 'requests a complete update', ->
        expect(minimapElement.requestForcedUpdate).toHaveBeenCalled()

    describe 'when minimap.interline is changed', ->
      beforeEach ->
        spyOn(minimapElement, 'requestForcedUpdate').andCallThrough()
        atom.config.set 'minimap.interline', 2

        waitsFor -> minimapElement.frameRequested
        runs -> nextAnimationFrame()

      it 'requests a complete update', ->
        expect(minimapElement.requestForcedUpdate).toHaveBeenCalled()

    describe 'when minimap.displayMinimapOnLeft setting is true', ->
      it 'moves the attached minimap to the left', ->
        atom.config.set 'minimap.displayMinimapOnLeft', true
        expect(minimapElement.classList.contains('left')).toBeTruthy()

      describe 'when the minimap is not attached yet', ->
        beforeEach ->
          editor = atom.workspace.buildTextEditor({})
          editorElement = atom.views.getView(editor)
          editorElement.setHeight(50)
          editor.setLineHeightInPixels(10)

          minimap = new Minimap({textEditor: editor})
          minimapElement = atom.views.getView(minimap)

          jasmineContent.insertBefore(editorElement, jasmineContent.firstChild)

          atom.config.set 'minimap.displayMinimapOnLeft', true
          minimapElement.attach()

        it 'moves the attached minimap to the left', ->
          expect(minimapElement.classList.contains('left')).toBeTruthy()

    describe 'when minimap.adjustMinimapWidthToSoftWrap is true', ->
      [minimapWidth] = []
      beforeEach ->
        minimapWidth = minimapElement.offsetWidth

        atom.config.set 'editor.softWrap', true
        atom.config.set 'editor.softWrapAtPreferredLineLength', true
        atom.config.set 'editor.preferredLineLength', 2

        atom.config.set 'minimap.adjustMinimapWidthToSoftWrap', true

        waitsFor -> minimapElement.frameRequested
        runs -> nextAnimationFrame()

      it 'adjusts the width of the minimap canvas', ->
        expect(minimapElement.canvas.width / devicePixelRatio).toEqual(4)

      it 'offsets the minimap by the difference', ->
        expect(realOffsetLeft(minimapElement)).toBeCloseTo(editorElement.clientWidth - 4, -1)
        expect(minimapElement.clientWidth).toEqual(4)

      describe 'the dom polling routine', ->
        it 'does not change the value', ->
          atom.views.performDocumentPoll()

          waitsFor -> nextAnimationFrame isnt noAnimationFrame
          runs ->
            nextAnimationFrame()
            expect(minimapElement.canvas.width / devicePixelRatio).toEqual(4)

      describe 'when the editor is resized', ->
        beforeEach ->
          atom.config.set 'editor.preferredLineLength', 6
          editorElement.style.width = '100px'
          editorElement.style.height = '100px'

          atom.views.performDocumentPoll()

          waitsFor -> nextAnimationFrame isnt noAnimationFrame
          runs -> nextAnimationFrame()

        it 'makes the minimap smaller than soft wrap', ->
          expect(minimapElement.offsetWidth).toBeCloseTo(12, -1)
          expect(minimapElement.style.marginRight).toEqual('')

      describe 'and when minimap.minimapScrollIndicator setting is true', ->
        beforeEach ->
          editor.setText(mediumSample)
          editorElement.setScrollTop(50)

          waitsFor -> minimapElement.frameRequested
          runs ->
            nextAnimationFrame()
            atom.config.set 'minimap.minimapScrollIndicator', true

          waitsFor -> minimapElement.frameRequested
          runs -> nextAnimationFrame()

        it 'offsets the scroll indicator by the difference', ->
          indicator = minimapElement.shadowRoot.querySelector('.minimap-scroll-indicator')
          expect(realOffsetLeft(indicator)).toBeCloseTo(2, -1)

      describe 'and when minimap.displayPluginsControls setting is true', ->
        beforeEach ->
          atom.config.set 'minimap.displayPluginsControls', true

        it 'offsets the scroll indicator by the difference', ->
          openQuickSettings = minimapElement.shadowRoot.querySelector('.open-minimap-quick-settings')
          expect(realOffsetLeft(openQuickSettings)).not.toBeCloseTo(2, -1)

      describe 'and then disabled', ->
        beforeEach ->
          atom.config.set 'minimap.adjustMinimapWidthToSoftWrap', false

          waitsFor -> minimapElement.frameRequested
          runs -> nextAnimationFrame()

        it 'adjusts the width of the minimap', ->
          expect(minimapElement.offsetWidth).toBeCloseTo(editorElement.offsetWidth / 10, -1)
          expect(minimapElement.style.width).toEqual('')

      describe 'and when preferredLineLength >= 16384', ->
        beforeEach ->
          atom.config.set 'editor.preferredLineLength', 16384

          waitsFor -> minimapElement.frameRequested
          runs -> nextAnimationFrame()

        it 'adjusts the width of the minimap', ->
          expect(minimapElement.offsetWidth).toBeCloseTo(editorElement.offsetWidth / 10, -1)
          expect(minimapElement.style.width).toEqual('')

    describe 'when minimap.minimapScrollIndicator setting is true', ->
      beforeEach ->
        editor.setText(mediumSample)
        editorElement.setScrollTop(50)

        waitsFor -> minimapElement.frameRequested
        runs -> nextAnimationFrame()

        atom.config.set 'minimap.minimapScrollIndicator', true

      it 'adds a scroll indicator in the element', ->
        expect(minimapElement.shadowRoot.querySelector('.minimap-scroll-indicator')).toExist()

      describe 'and then deactivated', ->
        it 'removes the scroll indicator from the element', ->
          atom.config.set 'minimap.minimapScrollIndicator', false
          expect(minimapElement.shadowRoot.querySelector('.minimap-scroll-indicator')).not.toExist()

      describe 'on update', ->
        beforeEach ->
          height = editorElement.getHeight()
          editorElement.style.height = '500px'

          atom.views.performDocumentPoll()

          waitsFor -> nextAnimationFrame isnt noAnimationFrame
          runs -> nextAnimationFrame()

        it 'adjusts the size and position of the indicator', ->
          indicator = minimapElement.shadowRoot.querySelector('.minimap-scroll-indicator')

          height = editorElement.getHeight() * (editorElement.getHeight() / minimap.getHeight())
          scroll = (editorElement.getHeight() - height) * minimap.getTextEditorScrollRatio()

          expect(indicator.offsetHeight).toBeCloseTo(height, 0)
          expect(realOffsetTop(indicator)).toBeCloseTo(scroll, 0)

      describe 'when the minimap cannot scroll', ->
        beforeEach ->
          editor.setText(smallSample)

          waitsFor -> minimapElement.frameRequested
          runs -> nextAnimationFrame()

        it 'removes the scroll indicator', ->
          expect(minimapElement.shadowRoot.querySelector('.minimap-scroll-indicator')).not.toExist()

        describe 'and then can scroll again', ->
          beforeEach ->
            editor.setText(largeSample)

            waitsFor -> minimapElement.frameRequested
            runs -> nextAnimationFrame()

          it 'attaches the scroll indicator', ->
            waitsFor -> minimapElement.shadowRoot.querySelector('.minimap-scroll-indicator')

    describe 'when minimap.absoluteMode setting is true', ->
      beforeEach ->
        atom.config.set('minimap.absoluteMode', true)

      it 'adds a absolute class to the minimap element', ->
        expect(minimapElement.classList.contains('absolute')).toBeTruthy()

      describe 'when minimap.displayMinimapOnLeft setting is true', ->
        it 'also adds a left class to the minimap element', ->
          atom.config.set('minimap.displayMinimapOnLeft', true)
          expect(minimapElement.classList.contains('absolute')).toBeTruthy()
          expect(minimapElement.classList.contains('left')).toBeTruthy()

    #     #######  ##     ## ####  ######  ##    ##
    #    ##     ## ##     ##  ##  ##    ## ##   ##
    #    ##     ## ##     ##  ##  ##       ##  ##
    #    ##     ## ##     ##  ##  ##       #####
    #    ##  ## ## ##     ##  ##  ##       ##  ##
    #    ##    ##  ##     ##  ##  ##    ## ##   ##
    #     ##### ##  #######  ####  ######  ##    ##
    #
    #     ######  ######## ######## ######## #### ##    ##  ######    ######
    #    ##    ## ##          ##       ##     ##  ###   ## ##    ##  ##    ##
    #    ##       ##          ##       ##     ##  ####  ## ##        ##
    #     ######  ######      ##       ##     ##  ## ## ## ##   ####  ######
    #          ## ##          ##       ##     ##  ##  #### ##    ##        ##
    #    ##    ## ##          ##       ##     ##  ##   ### ##    ##  ##    ##
    #     ######  ########    ##       ##    #### ##    ##  ######    ######

    describe 'when minimap.displayPluginsControls setting is true', ->
      [openQuickSettings, quickSettingsElement, workspaceElement] = []
      beforeEach ->
        atom.config.set 'minimap.displayPluginsControls', true

      it 'has a div to open the quick settings', ->
        expect(minimapElement.shadowRoot.querySelector('.open-minimap-quick-settings')).toExist()

      describe 'clicking on the div', ->
        beforeEach ->
          workspaceElement = atom.views.getView(atom.workspace)
          jasmineContent.appendChild(workspaceElement)

          openQuickSettings = minimapElement.shadowRoot.querySelector('.open-minimap-quick-settings')
          mousedown(openQuickSettings)

          quickSettingsElement = workspaceElement.querySelector('minimap-quick-settings')

        afterEach ->
          minimapElement.quickSettingsElement.destroy()

        it 'opens the quick settings view', ->
          expect(quickSettingsElement).toExist()

        it 'positions the quick settings view next to the minimap', ->
          minimapBounds = minimapElement.canvas.getBoundingClientRect()
          settingsBounds = quickSettingsElement.getBoundingClientRect()

          expect(realOffsetTop(quickSettingsElement)).toBeCloseTo(minimapBounds.top, 0)
          expect(realOffsetLeft(quickSettingsElement)).toBeCloseTo(minimapBounds.left - settingsBounds.width, 0)

      describe 'when the displayMinimapOnLeft setting is enabled', ->
        describe 'clicking on the div', ->
          beforeEach ->
            atom.config.set('minimap.displayMinimapOnLeft', true)

            workspaceElement = atom.views.getView(atom.workspace)
            jasmineContent.appendChild(workspaceElement)

            openQuickSettings = minimapElement.shadowRoot.querySelector('.open-minimap-quick-settings')
            mousedown(openQuickSettings)

            quickSettingsElement = workspaceElement.querySelector('minimap-quick-settings')

          afterEach ->
            minimapElement.quickSettingsElement.destroy()

          it 'positions the quick settings view next to the minimap', ->
            minimapBounds = minimapElement.canvas.getBoundingClientRect()
            settingsBounds = quickSettingsElement.getBoundingClientRect()

            expect(realOffsetTop(quickSettingsElement)).toBeCloseTo(minimapBounds.top, 0)
            expect(realOffsetLeft(quickSettingsElement)).toBeCloseTo(minimapBounds.right, 0)

      describe 'when the adjustMinimapWidthToSoftWrap setting is enabled', ->
        [controls] = []
        beforeEach ->
          atom.config.set 'editor.softWrap', true
          atom.config.set 'editor.softWrapAtPreferredLineLength', true
          atom.config.set 'editor.preferredLineLength', 2

          atom.config.set('minimap.adjustMinimapWidthToSoftWrap', true)
          nextAnimationFrame()

          controls = minimapElement.shadowRoot.querySelector('.minimap-controls')
          openQuickSettings = minimapElement.shadowRoot.querySelector('.open-minimap-quick-settings')

          editorElement.style.width = '1024px'

          atom.views.performDocumentPoll()
          waitsFor -> minimapElement.frameRequested
          runs -> nextAnimationFrame()

        it 'adjusts the size of the control div to fit in the minimap', ->
          expect(controls.clientWidth).toEqual(minimapElement.canvas.clientWidth / devicePixelRatio)

        it 'positions the controls div over the canvas', ->
          controlsRect = controls.getBoundingClientRect()
          canvasRect = minimapElement.canvas.getBoundingClientRect()
          expect(controlsRect.left).toEqual(canvasRect.left)
          expect(controlsRect.right).toEqual(canvasRect.right)

        describe 'when the displayMinimapOnLeft setting is enabled', ->
          beforeEach ->
            atom.config.set('minimap.displayMinimapOnLeft', true)

          it 'adjusts the size of the control div to fit in the minimap', ->
            expect(controls.clientWidth).toEqual(minimapElement.canvas.clientWidth / devicePixelRatio)

          it 'positions the controls div over the canvas', ->
            controlsRect = controls.getBoundingClientRect()
            canvasRect = minimapElement.canvas.getBoundingClientRect()
            expect(controlsRect.left).toEqual(canvasRect.left)
            expect(controlsRect.right).toEqual(canvasRect.right)

          describe 'clicking on the div', ->
            beforeEach ->
              workspaceElement = atom.views.getView(atom.workspace)
              jasmineContent.appendChild(workspaceElement)

              openQuickSettings = minimapElement.shadowRoot.querySelector('.open-minimap-quick-settings')
              mousedown(openQuickSettings)

              quickSettingsElement = workspaceElement.querySelector('minimap-quick-settings')

            afterEach ->
              minimapElement.quickSettingsElement.destroy()

            it 'positions the quick settings view next to the minimap', ->
              minimapBounds = minimapElement.canvas.getBoundingClientRect()
              settingsBounds = quickSettingsElement.getBoundingClientRect()

              expect(realOffsetTop(quickSettingsElement)).toBeCloseTo(minimapBounds.top, 0)
              expect(realOffsetLeft(quickSettingsElement)).toBeCloseTo(minimapBounds.right, 0)

      describe 'when the quick settings view is open', ->
        beforeEach ->
          workspaceElement = atom.views.getView(atom.workspace)
          jasmineContent.appendChild(workspaceElement)

          openQuickSettings = minimapElement.shadowRoot.querySelector('.open-minimap-quick-settings')
          mousedown(openQuickSettings)

          quickSettingsElement = workspaceElement.querySelector('minimap-quick-settings')

        it 'sets the on right button active', ->
          expect(quickSettingsElement.querySelector('.btn.selected:last-child')).toExist()

        describe 'clicking on the code highlight item', ->
          beforeEach ->
            item = quickSettingsElement.querySelector('li.code-highlights')
            mousedown(item)

          it 'toggles the code highlights on the minimap element', ->
            expect(minimapElement.displayCodeHighlights).toBeTruthy()

          it 'requests an update', ->
            expect(minimapElement.frameRequested).toBeTruthy()

        describe 'clicking on the absolute mode item', ->
          beforeEach ->
            item = quickSettingsElement.querySelector('li.absolute-mode')
            mousedown(item)

          it 'toggles the absolute-mode setting', ->
            expect(atom.config.get('minimap.absoluteMode')).toBeTruthy()
            expect(minimapElement.absoluteMode).toBeTruthy()

        describe 'clicking on the on left button', ->
          beforeEach ->
            item = quickSettingsElement.querySelector('.btn:first-child')
            mousedown(item)

          it 'toggles the displayMinimapOnLeft setting', ->
            expect(atom.config.get('minimap.displayMinimapOnLeft')).toBeTruthy()

          it 'changes the buttons activation state', ->
            expect(quickSettingsElement.querySelector('.btn.selected:last-child')).not.toExist()
            expect(quickSettingsElement.querySelector('.btn.selected:first-child')).toExist()

        describe 'core:move-left', ->
          beforeEach ->
            atom.commands.dispatch quickSettingsElement, 'core:move-left'

          it 'toggles the displayMinimapOnLeft setting', ->
            expect(atom.config.get('minimap.displayMinimapOnLeft')).toBeTruthy()

          it 'changes the buttons activation state', ->
            expect(quickSettingsElement.querySelector('.btn.selected:last-child')).not.toExist()
            expect(quickSettingsElement.querySelector('.btn.selected:first-child')).toExist()

        describe 'core:move-right when the minimap is on the right', ->
          beforeEach ->
            atom.config.set('minimap.displayMinimapOnLeft', true)
            atom.commands.dispatch quickSettingsElement, 'core:move-right'

          it 'toggles the displayMinimapOnLeft setting', ->
            expect(atom.config.get('minimap.displayMinimapOnLeft')).toBeFalsy()

          it 'changes the buttons activation state', ->
            expect(quickSettingsElement.querySelector('.btn.selected:first-child')).not.toExist()
            expect(quickSettingsElement.querySelector('.btn.selected:last-child')).toExist()


        describe 'clicking on the open settings button again', ->
          beforeEach ->
            mousedown(openQuickSettings)

          it 'closes the quick settings view', ->
            expect(workspaceElement.querySelector('minimap-quick-settings')).not.toExist()

          it 'removes the view from the element', ->
            expect(minimapElement.quickSettingsElement).toBeNull()

        describe 'when an external event destroys the view', ->
          beforeEach ->
            minimapElement.quickSettingsElement.destroy()

          it 'removes the view reference from the element', ->
            expect(minimapElement.quickSettingsElement).toBeNull()

      describe 'then disabling it', ->
        beforeEach ->
          atom.config.set 'minimap.displayPluginsControls', false

        it 'removes the div', ->
          expect(minimapElement.shadowRoot.querySelector('.open-minimap-quick-settings')).not.toExist()

      describe 'with plugins registered in the package', ->
        [minimapPackage, pluginA, pluginB] = []
        beforeEach ->
          waitsForPromise ->
            atom.packages.activatePackage('minimap').then (pkg) ->
              minimapPackage = pkg.mainModule

          runs ->
            class Plugin
              active: false
              activatePlugin: -> @active = true
              deactivatePlugin: -> @active = false
              isActive: -> @active

            pluginA = new Plugin
            pluginB = new Plugin

            minimapPackage.registerPlugin('dummyA', pluginA)
            minimapPackage.registerPlugin('dummyB', pluginB)

            workspaceElement = atom.views.getView(atom.workspace)
            jasmineContent.appendChild(workspaceElement)

            openQuickSettings = minimapElement.shadowRoot.querySelector('.open-minimap-quick-settings')
            mousedown(openQuickSettings)

            quickSettingsElement = workspaceElement.querySelector('minimap-quick-settings')

        it 'creates one list item for each registered plugin', ->
          expect(quickSettingsElement.querySelectorAll('li').length).toEqual(5)

        it 'selects the first item of the list', ->
          expect(quickSettingsElement.querySelector('li.selected:first-child')).toExist()

        describe 'core:confirm', ->
          beforeEach ->
            atom.commands.dispatch quickSettingsElement, 'core:confirm'

          it 'disable the plugin of the selected item', ->
            expect(pluginA.isActive()).toBeFalsy()

          describe 'triggered a second time', ->
            beforeEach ->
              atom.commands.dispatch quickSettingsElement, 'core:confirm'

            it 'enable the plugin of the selected item', ->
              expect(pluginA.isActive()).toBeTruthy()

          describe 'on the code highlight item', ->
            [initial] = []
            beforeEach ->
              initial = minimapElement.displayCodeHighlights
              atom.commands.dispatch quickSettingsElement, 'core:move-down'
              atom.commands.dispatch quickSettingsElement, 'core:move-down'
              atom.commands.dispatch quickSettingsElement, 'core:confirm'

            it 'toggles the code highlights on the minimap element', ->
              expect(minimapElement.displayCodeHighlights).toEqual(not initial)

          describe 'on the absolute mode item', ->
            [initial] = []
            beforeEach ->
              initial = atom.config.get('minimap.absoluteMode')
              atom.commands.dispatch quickSettingsElement, 'core:move-down'
              atom.commands.dispatch quickSettingsElement, 'core:move-down'
              atom.commands.dispatch quickSettingsElement, 'core:move-down'
              atom.commands.dispatch quickSettingsElement, 'core:confirm'

            it 'toggles the code highlights on the minimap element', ->
              expect(atom.config.get('minimap.absoluteMode')).toEqual(not initial)

        describe 'core:move-down', ->
          beforeEach ->
            atom.commands.dispatch quickSettingsElement, 'core:move-down'

          it 'selects the second item', ->
            expect(quickSettingsElement.querySelector('li.selected:nth-child(2)')).toExist()

          describe 'reaching a separator', ->
            beforeEach ->
              atom.commands.dispatch quickSettingsElement, 'core:move-down'

            it 'moves past the separator', ->
              expect(quickSettingsElement.querySelector('li.code-highlights.selected')).toExist()

          describe 'then core:move-up', ->
            beforeEach ->
              atom.commands.dispatch quickSettingsElement, 'core:move-up'

            it 'selects again the first item of the list', ->
              expect(quickSettingsElement.querySelector('li.selected:first-child')).toExist()

        describe 'core:move-up', ->
          beforeEach ->
            atom.commands.dispatch quickSettingsElement, 'core:move-up'

          it 'selects the last item', ->
            expect(quickSettingsElement.querySelector('li.selected:last-child')).toExist()

          describe 'reaching a separator', ->
            beforeEach ->
              atom.commands.dispatch quickSettingsElement, 'core:move-up'
              atom.commands.dispatch quickSettingsElement, 'core:move-up'

            it 'moves past the separator', ->
              expect(quickSettingsElement.querySelector('li.selected:nth-child(2)')).toExist()

          describe 'then core:move-down', ->
            beforeEach ->
              atom.commands.dispatch quickSettingsElement, 'core:move-down'

            it 'selects again the first item of the list', ->
              expect(quickSettingsElement.querySelector('li.selected:first-child')).toExist()<|MERGE_RESOLUTION|>--- conflicted
+++ resolved
@@ -653,16 +653,10 @@
           nextAnimationFrame()
           atom.config.set 'minimap.minimapScrollIndicator', true
 
-<<<<<<< HEAD
-        it 'offsets the scroll indicator by the difference', ->
-          indicator = minimapElement.shadowRoot.querySelector('.minimap-scroll-indicator')
-          expect(realOffsetLeft(indicator)).toBeCloseTo(minimapElement.offsetWidth, -1)
-=======
         waitsFor -> minimapElement.frameRequested
         runs ->
           nextAnimationFrame()
           expect(minimapElement.shadowRoot.querySelector('.minimap-scroll-indicator')).toBeNull()
->>>>>>> 062788ba
 
       describe 'pressing the mouse on the minimap canvas', ->
         beforeEach ->
