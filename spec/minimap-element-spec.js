'use babel'

import fs from 'fs-plus'
<<<<<<< HEAD
=======
import Main from '../lib/main'
>>>>>>> f3f4dc36
import Minimap from '../lib/minimap'
import MinimapElement from '../lib/minimap-element'
import {stylesheet} from './helpers/workspace'
import {mousemove, mousedown, mouseup, mousewheel, touchstart, touchmove} from './helpers/events'

function realOffsetTop (o) {
  // transform = new WebKitCSSMatrix window.getComputedStyle(o).transform
  // o.offsetTop + transform.m42
  return o.offsetTop
}

function realOffsetLeft (o) {
  // transform = new WebKitCSSMatrix window.getComputedStyle(o).transform
  // o.offsetLeft + transform.m41
  return o.offsetLeft
}

function sleep (duration) {
  let t = new Date()
  waitsFor(() => { return new Date() - t > duration })
}

function createPlugin () {
  const plugin = {
    active: false,
    activatePlugin () { this.active = true },
    deactivatePlugin () { this.active = false },
    isActive () { return this.active }
  }
  return plugin
}

describe('MinimapElement', () => {
  let [editor, minimap, largeSample, mediumSample, smallSample, jasmineContent, editorElement, minimapElement, dir] = []

  beforeEach(() => {
    // Comment after body below to leave the created text editor and minimap
    // on DOM after the test run.
    jasmineContent = document.body.querySelector('#jasmine-content')

    atom.config.set('minimap.charHeight', 4)
    atom.config.set('minimap.charWidth', 2)
    atom.config.set('minimap.interline', 1)
    atom.config.set('minimap.textOpacity', 1)
    atom.config.set('minimap.smoothScrolling', true)
    atom.config.set('minimap.plugins', {})

    MinimapElement.registerViewProvider(Minimap)

    editor = atom.workspace.buildTextEditor({})
    editorElement = atom.views.getView(editor)
    jasmineContent.insertBefore(editorElement, jasmineContent.firstChild)
    editorElement.setHeight(50)
    // editor.setLineHeightInPixels(10)

    minimap = new Minimap({textEditor: editor})
    dir = atom.project.getDirectories()[0]

    largeSample = fs.readFileSync(dir.resolve('large-file.coffee')).toString()
    mediumSample = fs.readFileSync(dir.resolve('two-hundred.txt')).toString()
    smallSample = fs.readFileSync(dir.resolve('sample.coffee')).toString()

    editor.setText(largeSample)

    minimapElement = atom.views.getView(minimap)
  })

  it('has been registered in the view registry', () => {
    expect(minimapElement).toExist()
  })

  it('has stored the minimap as its model', () => {
    expect(minimapElement.getModel()).toBe(minimap)
  })

  it('has a canvas in a shadow DOM', () => {
    expect(minimapElement.shadowRoot.querySelector('canvas')).toExist()
  })

  it('has a div representing the visible area', () => {
    expect(minimapElement.shadowRoot.querySelector('.minimap-visible-area')).toExist()
  })

  //       ###    ######## ########    ###     ######  ##     ##
  //      ## ##      ##       ##      ## ##   ##    ## ##     ##
  //     ##   ##     ##       ##     ##   ##  ##       ##     ##
  //    ##     ##    ##       ##    ##     ## ##       #########
  //    #########    ##       ##    ######### ##       ##     ##
  //    ##     ##    ##       ##    ##     ## ##    ## ##     ##
  //    ##     ##    ##       ##    ##     ##  ######  ##     ##

  describe('when attached to the text editor element', () => {
    let [noAnimationFrame, nextAnimationFrame, requestAnimationFrameSafe, canvas, visibleArea] = []

    beforeEach(() => {
      noAnimationFrame = () => { throw new Error('No animation frame requested') }
      nextAnimationFrame = noAnimationFrame

      requestAnimationFrameSafe = window.requestAnimationFrame
      spyOn(window, 'requestAnimationFrame').andCallFake((fn) => {
        nextAnimationFrame = () => {
          nextAnimationFrame = noAnimationFrame
          fn()
        }
      })
    })

    beforeEach(() => {
      canvas = minimapElement.shadowRoot.querySelector('canvas')
      editorElement.setWidth(200)
      editorElement.setHeight(50)

      editorElement.setScrollTop(1000)
      editorElement.setScrollLeft(200)
      minimapElement.attach()
    })

    afterEach(() => {
<<<<<<< HEAD
      minimap.destroy()
      window.requestAnimationFrame = requestAnimationFrameSafe
=======
      window.requestAnimationFrame = requestAnimationFrameSafe
      minimap.destroy()
>>>>>>> f3f4dc36
    })

    it('takes the height of the editor', () => {
      expect(minimapElement.offsetHeight).toEqual(editorElement.clientHeight)

      expect(minimapElement.offsetWidth).toBeCloseTo(editorElement.clientWidth / 10, 0)
    })

    it('knows when attached to a text editor', () => {
      expect(minimapElement.attachedToTextEditor).toBeTruthy()
    })

    it('resizes the canvas to fit the minimap', () => {
      expect(canvas.offsetHeight / devicePixelRatio).toBeCloseTo(minimapElement.offsetHeight + minimap.getLineHeight(), 0)
      expect(canvas.offsetWidth / devicePixelRatio).toBeCloseTo(minimapElement.offsetWidth, 0)
    })

    it('requests an update', () => {
      expect(minimapElement.frameRequested).toBeTruthy()
    })

    //     ######   ######   ######
    //    ##    ## ##    ## ##    ##
    //    ##       ##       ##
    //    ##        ######   ######
    //    ##             ##       ##
    //    ##    ## ##    ## ##    ##
    //     ######   ######   ######

    describe('with css filters', () => {
      describe('when a hue-rotate filter is applied to a rgb color', () => {
        let [additionnalStyleNode] = []
        beforeEach(() => {
          minimapElement.invalidateDOMStylesCache()

          additionnalStyleNode = document.createElement('style')
          additionnalStyleNode.textContent = `
            ${stylesheet}

            .editor {
              color: red;
              -webkit-filter: hue-rotate(180deg);
            }
          `

          jasmineContent.appendChild(additionnalStyleNode)
        })

        it('computes the new color by applying the hue rotation', () => {
          waitsFor(() => { return nextAnimationFrame !== noAnimationFrame })
          runs(() => {
            nextAnimationFrame()
            expect(minimapElement.retrieveStyleFromDom(['.editor'], 'color')).toEqual(`rgb(0, ${0x6d}, ${0x6d})`)
          })
        })
      })

      describe('when a hue-rotate filter is applied to a rgba color', () => {
        let [additionnalStyleNode] = []

        beforeEach(() => {
          minimapElement.invalidateDOMStylesCache()

          additionnalStyleNode = document.createElement('style')
          additionnalStyleNode.textContent = `
            ${stylesheet}

            .editor {
              color: rgba(255, 0, 0, 0);
              -webkit-filter: hue-rotate(180deg);
            }
          `

          jasmineContent.appendChild(additionnalStyleNode)
        })

        it('computes the new color by applying the hue rotation', () => {
          waitsFor(() => { return nextAnimationFrame !== noAnimationFrame })
          runs(() => {
            nextAnimationFrame()
            expect(minimapElement.retrieveStyleFromDom(['.editor'], 'color')).toEqual(`rgba(0, ${0x6d}, ${0x6d}, 0)`)
          })
        })
      })
    })

    //    ##     ## ########  ########     ###    ######## ########
    //    ##     ## ##     ## ##     ##   ## ##      ##    ##
    //    ##     ## ##     ## ##     ##  ##   ##     ##    ##
    //    ##     ## ########  ##     ## ##     ##    ##    ######
    //    ##     ## ##        ##     ## #########    ##    ##
    //    ##     ## ##        ##     ## ##     ##    ##    ##
    //     #######  ##        ########  ##     ##    ##    ########

    describe('when the update is performed', () => {
      beforeEach(() => {
        waitsFor(() => { return nextAnimationFrame !== noAnimationFrame })
        runs(() => {
          nextAnimationFrame()
          visibleArea = minimapElement.shadowRoot.querySelector('.minimap-visible-area')
        })
      })

      it('sets the visible area width and height', () => {
        expect(visibleArea.offsetWidth).toEqual(minimapElement.clientWidth)
        expect(visibleArea.offsetHeight).toBeCloseTo(minimap.getTextEditorScaledHeight(), 0)
      })

      it('sets the visible visible area offset', () => {
        expect(realOffsetTop(visibleArea)).toBeCloseTo(minimap.getTextEditorScaledScrollTop() - minimap.getScrollTop(), 0)
        expect(realOffsetLeft(visibleArea)).toBeCloseTo(minimap.getTextEditorScaledScrollLeft(), 0)
      })

      it('offsets the canvas when the scroll does not match line height', () => {
        editorElement.setScrollTop(1004)

        waitsFor(() => { return nextAnimationFrame !== noAnimationFrame })
        runs(() => {
          nextAnimationFrame()

          expect(realOffsetTop(canvas)).toBeCloseTo(-2, -1)
        })
      })

      it('does not fail to update render the invisible char when modified', () => {
        atom.config.set('editor.showInvisibles', true)
        atom.config.set('editor.invisibles', {cr: '*'})

        expect(() => { nextAnimationFrame() }).not.toThrow()
      })

      it('renders the decorations based on the order settings', () => {
        atom.config.set('minimap.displayPluginsControls', true)

        const pluginFoo = createPlugin()
        const pluginBar = createPlugin()

        Main.registerPlugin('foo', pluginFoo)
        Main.registerPlugin('bar', pluginBar)

        atom.config.set('minimap.plugins.fooDecorationsZIndex', 1)

        const calls = []
        spyOn(minimapElement, 'drawLineDecoration').andCallFake((d) => {
          calls.push(d.getProperties().plugin)
        })
        spyOn(minimapElement, 'drawHighlightDecoration').andCallFake((d) => {
          calls.push(d.getProperties().plugin)
        })

        minimap.decorateMarker(editor.markBufferRange([[1, 0], [1, 10]]), {type: 'line', color: '#0000FF', plugin: 'bar'})
        minimap.decorateMarker(editor.markBufferRange([[1, 0], [1, 10]]), {type: 'highlight-under', color: '#0000FF', plugin: 'foo'})

        editorElement.setScrollTop(0)

        waitsFor(() => { return nextAnimationFrame !== noAnimationFrame })
        runs(() => {
          nextAnimationFrame()

          expect(calls).toEqual(['bar', 'foo'])

          atom.config.set('minimap.plugins.fooDecorationsZIndex', -1)

          calls.length = 0
        })

        waitsFor(() => { return nextAnimationFrame !== noAnimationFrame })

        runs(() => {
          nextAnimationFrame()

          expect(calls).toEqual(['foo', 'bar'])

          Main.unregisterPlugin('foo')
          Main.unregisterPlugin('bar')
        })
      })

      it('renders the visible line decorations', () => {
        spyOn(minimapElement, 'drawLineDecoration').andCallThrough()

        minimap.decorateMarker(editor.markBufferRange([[1, 0], [1, 10]]), {type: 'line', color: '#0000FF'})
        minimap.decorateMarker(editor.markBufferRange([[10, 0], [10, 10]]), {type: 'line', color: '#0000FF'})
        minimap.decorateMarker(editor.markBufferRange([[100, 0], [100, 10]]), {type: 'line', color: '#0000FF'})

        editorElement.setScrollTop(0)

        waitsFor(() => { return nextAnimationFrame !== noAnimationFrame })
        runs(() => {
          nextAnimationFrame()

          expect(minimapElement.drawLineDecoration).toHaveBeenCalled()
          expect(minimapElement.drawLineDecoration.calls.length).toEqual(2)
        })
      })

      it('renders the visible highlight decorations', () => {
        spyOn(minimapElement, 'drawHighlightDecoration').andCallThrough()

        minimap.decorateMarker(editor.markBufferRange([[1, 0], [1, 4]]), {type: 'highlight-under', color: '#0000FF'})
        minimap.decorateMarker(editor.markBufferRange([[2, 20], [2, 30]]), {type: 'highlight-over', color: '#0000FF'})
        minimap.decorateMarker(editor.markBufferRange([[100, 3], [100, 5]]), {type: 'highlight-under', color: '#0000FF'})

        editorElement.setScrollTop(0)

        waitsFor(() => { return nextAnimationFrame !== noAnimationFrame })
        runs(() => {
          nextAnimationFrame()

          expect(minimapElement.drawHighlightDecoration).toHaveBeenCalled()
          expect(minimapElement.drawHighlightDecoration.calls.length).toEqual(2)
        })
      })

      it('renders the visible outline decorations', () => {
        spyOn(minimapElement, 'drawHighlightOutlineDecoration').andCallThrough()

        minimap.decorateMarker(editor.markBufferRange([[1, 4], [3, 6]]), {type: 'highlight-outline', color: '#0000ff'})
        minimap.decorateMarker(editor.markBufferRange([[6, 0], [6, 7]]), {type: 'highlight-outline', color: '#0000ff'})
        minimap.decorateMarker(editor.markBufferRange([[100, 3], [100, 5]]), {type: 'highlight-outline', color: '#0000ff'})

        editorElement.setScrollTop(0)

        waitsFor(() => { return nextAnimationFrame !== noAnimationFrame })
        runs(() => {
          nextAnimationFrame()

          expect(minimapElement.drawHighlightOutlineDecoration).toHaveBeenCalled()
          expect(minimapElement.drawHighlightOutlineDecoration.calls.length).toEqual(4)
        })
      })

      it('renders the visible custom decorations', () => {
        spyOn(minimapElement, 'drawCustomDecoration').andCallThrough()

        const renderRoutine = jasmine.createSpy('renderRoutine')

        const properties = {
          type: 'custom',
          render: renderRoutine
        }

        minimap.decorateMarker(editor.markBufferRange([[1, 4], [3, 6]]), properties)
        minimap.decorateMarker(editor.markBufferRange([[6, 0], [6, 7]]), properties)
        minimap.decorateMarker(editor.markBufferRange([[100, 3], [100, 5]]), properties)

        editorElement.setScrollTop(0)

        waitsFor(() => { return nextAnimationFrame !== noAnimationFrame })
        runs(() => {
          nextAnimationFrame()

          expect(minimapElement.drawCustomDecoration).toHaveBeenCalled()
          expect(minimapElement.drawCustomDecoration.calls.length).toEqual(4)

          expect(renderRoutine).toHaveBeenCalled()
          expect(renderRoutine.calls.length).toEqual(4)
        })
      })

      xdescribe('with overlay decorations', () => {
        let [renderRoutine] = []

        beforeEach(() => {
          spyOn(minimapElement, 'drawOverlayDecoration').andCallThrough()

          renderRoutine = jasmine.createSpy('renderRoutine').andCallFake(() => {
            console.log(arguments)
          })

          const properties = {
            type: 'overlay',
            render: renderRoutine,
            position: 'tail',
            center: [10, 10],
            size: [20, 20]
          }

          minimap.decorateMarker(editor.markBufferRange([[1, 4], [3, 6]]), properties)
          minimap.decorateMarker(editor.markBufferRange([[8, 0], [9, 7]]), properties)
          minimap.decorateMarker(editor.markBufferRange([[100, 3], [102, 5]]), properties)

          editorElement.setScrollTop(0)

          waitsFor(() => { return nextAnimationFrame !== noAnimationFrame })
          runs(() => {
            nextAnimationFrame()
          })
        })

        it('calls the render routine once per decorations on screen', () => {
          expect(minimapElement.drawOverlayDecoration).toHaveBeenCalled()
          expect(minimapElement.drawOverlayDecoration.calls.length).toEqual(2)

          expect(renderRoutine).toHaveBeenCalled()
          expect(renderRoutine.calls.length).toEqual(2)
        })
      })

      describe('when the editor is scrolled', () => {
        beforeEach(() => {
          editorElement.setScrollTop(2000)
          editorElement.setScrollLeft(50)

          waitsFor(() => { return nextAnimationFrame !== noAnimationFrame })
          runs(() => { nextAnimationFrame() })
        })

        it('updates the visible area', () => {
          expect(realOffsetTop(visibleArea)).toBeCloseTo(minimap.getTextEditorScaledScrollTop() - minimap.getScrollTop(), 0)
          expect(realOffsetLeft(visibleArea)).toBeCloseTo(minimap.getTextEditorScaledScrollLeft(), 0)
        })
      })

      describe('when the editor is resized to a greater size', () => {
        beforeEach(() => {
          editorElement.style.width = '800px'
          editorElement.style.height = '500px'

          minimapElement.measureHeightAndWidth()

          waitsFor(() => { return nextAnimationFrame !== noAnimationFrame })
          runs(() => { nextAnimationFrame() })
        })

        it('detects the resize and adjust itself', () => {
          expect(minimapElement.offsetWidth).toBeCloseTo(editorElement.offsetWidth / 10, 0)
          expect(minimapElement.offsetHeight).toEqual(editorElement.offsetHeight)

          expect(canvas.offsetWidth / devicePixelRatio).toBeCloseTo(minimapElement.offsetWidth, 0)
          expect(canvas.offsetHeight / devicePixelRatio).toBeCloseTo(minimapElement.offsetHeight + minimap.getLineHeight(), 0)
        })
      })

      describe('when the editor visible content is changed', () => {
        beforeEach(() => {
          editorElement.setScrollLeft(0)
          editorElement.setScrollTop(1400)
          editor.setSelectedBufferRange([[101, 0], [102, 20]])

          waitsFor(() => { return nextAnimationFrame !== noAnimationFrame })
          runs(() => {
            nextAnimationFrame()

            spyOn(minimapElement, 'drawLines').andCallThrough()
            editor.insertText('foo')
          })
        })

        it('rerenders the part that have changed', () => {
          waitsFor(() => { return nextAnimationFrame !== noAnimationFrame })
          runs(() => {
            nextAnimationFrame()

            expect(minimapElement.drawLines).toHaveBeenCalled()
            expect(minimapElement.drawLines.argsForCall[0][0]).toEqual(100)
            expect(minimapElement.drawLines.argsForCall[0][1]).toEqual(101)
          })
        })
      })

      describe('when the editor visibility change', () => {
        it('does not modify the size of the canvas', () => {
          let canvasWidth = minimapElement.getFrontCanvas().width
          let canvasHeight = minimapElement.getFrontCanvas().height
          editorElement.style.display = 'none'

          minimapElement.measureHeightAndWidth()

          waitsFor(() => { return nextAnimationFrame !== noAnimationFrame })
          runs(() => {
            nextAnimationFrame()

            expect(minimapElement.getFrontCanvas().width).toEqual(canvasWidth)
            expect(minimapElement.getFrontCanvas().height).toEqual(canvasHeight)
          })
        })

        describe('from hidden to visible', () => {
          beforeEach(() => {
            editorElement.style.display = 'none'
            minimapElement.checkForVisibilityChange()
            spyOn(minimapElement, 'requestForcedUpdate')
            editorElement.style.display = ''
            minimapElement.pollDOM()
          })

          it('requests an update of the whole minimap', () => {
            expect(minimapElement.requestForcedUpdate).toHaveBeenCalled()
          })
        })
      })
    })

    //     ######   ######  ########   #######  ##       ##
    //    ##    ## ##    ## ##     ## ##     ## ##       ##
    //    ##       ##       ##     ## ##     ## ##       ##
    //     ######  ##       ########  ##     ## ##       ##
    //          ## ##       ##   ##   ##     ## ##       ##
    //    ##    ## ##    ## ##    ##  ##     ## ##       ##
    //     ######   ######  ##     ##  #######  ######## ########

    describe('mouse scroll controls', () => {
      beforeEach(() => {
        editorElement.setWidth(400)
        editorElement.setHeight(400)
        editorElement.setScrollTop(0)
        editorElement.setScrollLeft(0)

        nextAnimationFrame()

        minimapElement.measureHeightAndWidth()

        waitsFor(() => { return nextAnimationFrame !== noAnimationFrame })
        runs(() => { nextAnimationFrame() })
      })

      describe('using the mouse scrollwheel over the minimap', () => {
        it('relays the events to the editor view', () => {
          spyOn(editorElement.component.presenter, 'setScrollTop').andCallFake(() => {})

          mousewheel(minimapElement, 0, 15)

          expect(editorElement.component.presenter.setScrollTop).toHaveBeenCalled()
        })

        describe('when the independentMinimapScroll setting is true', () => {
          let previousScrollTop

          beforeEach(() => {
            atom.config.set('minimap.independentMinimapScroll', true)
            atom.config.set('minimap.scrollSensitivity', 0.5)

            spyOn(editorElement.component.presenter, 'setScrollTop').andCallFake(() => {})

            previousScrollTop = minimap.getScrollTop()

            mousewheel(minimapElement, 0, -15)
          })

          it('does not relay the events to the editor', () => {
            expect(editorElement.component.presenter.setScrollTop).not.toHaveBeenCalled()
          })

          it('scrolls the minimap instead', () => {
            expect(minimap.getScrollTop()).not.toEqual(previousScrollTop)
          })

          it('clamp the minimap scroll into the legit bounds', () => {
            mousewheel(minimapElement, 0, -100000)

            expect(minimap.getScrollTop()).toEqual(minimap.getMaxScrollTop())

            mousewheel(minimapElement, 0, 100000)

            expect(minimap.getScrollTop()).toEqual(0)
          })
        })
      })

      describe('middle clicking the minimap', () => {
        let [canvas, visibleArea, originalLeft, maxScroll] = []

        beforeEach(() => {
          canvas = minimapElement.getFrontCanvas()
          visibleArea = minimapElement.visibleArea
          originalLeft = visibleArea.getBoundingClientRect().left
          maxScroll = minimap.getTextEditorMaxScrollTop()
        })

        it('scrolls to the top using the middle mouse button', () => {
          mousedown(canvas, {x: originalLeft + 1, y: 0, btn: 1})
          expect(editorElement.getScrollTop()).toEqual(0)
        })

        describe('scrolling to the middle using the middle mouse button', () => {
          let canvasMidY

          beforeEach(() => {
            let editorMidY = editorElement.getHeight() / 2.0
            let {top, height} = canvas.getBoundingClientRect()
            canvasMidY = top + (height / 2.0)
            let actualMidY = Math.min(canvasMidY, editorMidY)
            mousedown(canvas, {x: originalLeft + 1, y: actualMidY, btn: 1})
          })

          it('scrolls the editor to the middle', () => {
            let middleScrollTop = Math.round((maxScroll) / 2.0)
            expect(editorElement.getScrollTop()).toEqual(middleScrollTop)
          })

          it('updates the visible area to be centered', () => {
            waitsFor(() => { return nextAnimationFrame !== noAnimationFrame })
            runs(() => {
              nextAnimationFrame()
              let {top, height} = visibleArea.getBoundingClientRect()

              let visibleCenterY = top + (height / 2)
              expect(visibleCenterY).toBeCloseTo(200, 0)
            })
          })
        })

        describe('scrolling the editor to an arbitrary location', () => {
          let [scrollTo, scrollRatio] = []

          beforeEach(() => {
            scrollTo = 101 // pixels
            scrollRatio = (scrollTo - minimap.getTextEditorScaledHeight() / 2) / (minimap.getVisibleHeight() - minimap.getTextEditorScaledHeight())
            scrollRatio = Math.max(0, scrollRatio)
            scrollRatio = Math.min(1, scrollRatio)

            mousedown(canvas, {x: originalLeft + 1, y: scrollTo, btn: 1})

            waitsFor(() => { return nextAnimationFrame !== noAnimationFrame })
            runs(() => { nextAnimationFrame() })
          })

          it('scrolls the editor to an arbitrary location', () => {
            let expectedScroll = maxScroll * scrollRatio
            expect(editorElement.getScrollTop()).toBeCloseTo(expectedScroll, 0)
          })

          describe('dragging the visible area with middle mouse button ' +
          'after scrolling to the arbitrary location', () => {
            let [originalTop] = []

            beforeEach(() => {
              originalTop = visibleArea.getBoundingClientRect().top
              mousemove(visibleArea, {x: originalLeft + 1, y: scrollTo + 40, btn: 1})

              waitsFor(() => { return nextAnimationFrame !== noAnimationFrame })
              runs(() => { nextAnimationFrame() })
            })

            afterEach(() => {
              minimapElement.endDrag()
            })

            it('scrolls the editor so that the visible area was moved down ' +
            'by 40 pixels from the arbitrary location', () => {
              let {top} = visibleArea.getBoundingClientRect()
              expect(top).toBeCloseTo(originalTop + 40, -1)
            })
          })
        })
      })

      describe('pressing the mouse on the minimap canvas (without scroll animation)', () => {
        beforeEach(() => {
          let t = 0
          spyOn(minimapElement, 'getTime').andCallFake(() => {
            let n = t
            t += 100
            return n
          })
          spyOn(minimapElement, 'requestUpdate').andCallFake(() => {})

          atom.config.set('minimap.scrollAnimation', false)

          canvas = minimapElement.getFrontCanvas()
          mousedown(canvas)
        })

        it('scrolls the editor to the line below the mouse', () => {
<<<<<<< HEAD
=======
          // Should be 400 on stable and 480 on beta.
          // I'm still looking for a reason.
>>>>>>> f3f4dc36
          expect(editorElement.getScrollTop()).toBeGreaterThan(380)
        })
      })

      describe('pressing the mouse on the minimap canvas (with scroll animation)', () => {
        beforeEach(() => {
          let t = 0
          spyOn(minimapElement, 'getTime').andCallFake(() => {
            let n = t
            t += 100
            return n
          })
          spyOn(minimapElement, 'requestUpdate').andCallFake(() => {})

          atom.config.set('minimap.scrollAnimation', true)
          atom.config.set('minimap.scrollAnimationDuration', 300)

          canvas = minimapElement.getFrontCanvas()
          mousedown(canvas)

          waitsFor(() => { return nextAnimationFrame !== noAnimationFrame })
        })

        it('scrolls the editor gradually to the line below the mouse', () => {
          // wait until all animations run out
          waitsFor(() => {
            // Should be 400 on stable and 480 on beta.
            // I'm still looking for a reason.
            nextAnimationFrame !== noAnimationFrame && nextAnimationFrame()
            return editorElement.getScrollTop() >= 380
          })
        })

        it('stops the animation if the text editor is destroyed', () => {
          editor.destroy()

          nextAnimationFrame !== noAnimationFrame && nextAnimationFrame()

          expect(nextAnimationFrame === noAnimationFrame)
        })
      })

      describe('dragging the visible area', () => {
        let [visibleArea, originalTop] = []

        beforeEach(() => {
          visibleArea = minimapElement.visibleArea
          let o = visibleArea.getBoundingClientRect()
          let left = o.left
          originalTop = o.top

          mousedown(visibleArea, {x: left + 10, y: originalTop + 10})
          mousemove(visibleArea, {x: left + 10, y: originalTop + 50})

          waitsFor(() => { return nextAnimationFrame !== noAnimationFrame })
          runs(() => { nextAnimationFrame() })
        })

        afterEach(() => {
          minimapElement.endDrag()
        })

        it('scrolls the editor so that the visible area was moved down by 40 pixels', () => {
          let {top} = visibleArea.getBoundingClientRect()
          expect(top).toBeCloseTo(originalTop + 40, -1)
        })

        it('stops the drag gesture when the mouse is released outside the minimap', () => {
          let {top, left} = visibleArea.getBoundingClientRect()
          mouseup(jasmineContent, {x: left - 10, y: top + 80})

          spyOn(minimapElement, 'drag')
          mousemove(visibleArea, {x: left + 10, y: top + 50})

          expect(minimapElement.drag).not.toHaveBeenCalled()
        })
      })

      describe('dragging the visible area using touch events', () => {
        let [visibleArea, originalTop] = []

        beforeEach(() => {
          visibleArea = minimapElement.visibleArea
          let o = visibleArea.getBoundingClientRect()
          let left = o.left
          originalTop = o.top

          touchstart(visibleArea, {x: left + 10, y: originalTop + 10})
          touchmove(visibleArea, {x: left + 10, y: originalTop + 50})

          waitsFor(() => { return nextAnimationFrame !== noAnimationFrame })
          runs(() => { nextAnimationFrame() })
        })

        afterEach(() => {
          minimapElement.endDrag()
        })

        it('scrolls the editor so that the visible area was moved down by 40 pixels', () => {
          let {top} = visibleArea.getBoundingClientRect()
          expect(top).toBeCloseTo(originalTop + 40, -1)
        })

        it('stops the drag gesture when the mouse is released outside the minimap', () => {
          let {top, left} = visibleArea.getBoundingClientRect()
          mouseup(jasmineContent, {x: left - 10, y: top + 80})

          spyOn(minimapElement, 'drag')
          touchmove(visibleArea, {x: left + 10, y: top + 50})

          expect(minimapElement.drag).not.toHaveBeenCalled()
        })
      })

      describe('when the minimap cannot scroll', () => {
        let [visibleArea, originalTop] = []

        beforeEach(() => {
          let sample = fs.readFileSync(dir.resolve('seventy.txt')).toString()
          editor.setText(sample)
          editorElement.setScrollTop(0)
        })

        describe('dragging the visible area', () => {
          beforeEach(() => {
            waitsFor(() => { return nextAnimationFrame !== noAnimationFrame })
            runs(() => {
              nextAnimationFrame()

              visibleArea = minimapElement.visibleArea
              let {top, left} = visibleArea.getBoundingClientRect()
              originalTop = top

              mousedown(visibleArea, {x: left + 10, y: top + 10})
              mousemove(visibleArea, {x: left + 10, y: top + 50})
            })

            waitsFor(() => { return nextAnimationFrame !== noAnimationFrame })
            runs(() => { nextAnimationFrame() })
          })

          afterEach(() => {
            minimapElement.endDrag()
          })

          it('scrolls based on a ratio adjusted to the minimap height', () => {
            let {top} = visibleArea.getBoundingClientRect()
            expect(top).toBeCloseTo(originalTop + 40, -1)
          })
        })
      })

      describe('when scroll past end is enabled', () => {
        beforeEach(() => {
          atom.config.set('editor.scrollPastEnd', true)

          waitsFor(() => { return nextAnimationFrame !== noAnimationFrame })
          runs(() => { nextAnimationFrame() })
        })

        describe('dragging the visible area', () => {
          let [originalTop, visibleArea] = []

          beforeEach(() => {
            visibleArea = minimapElement.visibleArea
            let {top, left} = visibleArea.getBoundingClientRect()
            originalTop = top

            mousedown(visibleArea, {x: left + 10, y: top + 10})
            mousemove(visibleArea, {x: left + 10, y: top + 50})

            waitsFor(() => { return nextAnimationFrame !== noAnimationFrame })
            runs(() => { nextAnimationFrame() })
          })

          afterEach(() => {
            minimapElement.endDrag()
          })

          it('scrolls the editor so that the visible area was moved down by 40 pixels', () => {
            let {top} = visibleArea.getBoundingClientRect()
            expect(top).toBeCloseTo(originalTop + 40, -1)
          })
        })
      })
    })

    //     ######  ########    ###    ##    ## ########
    //    ##    ##    ##      ## ##   ###   ## ##     ##
    //    ##          ##     ##   ##  ####  ## ##     ##
    //     ######     ##    ##     ## ## ## ## ##     ##
    //          ##    ##    ######### ##  #### ##     ##
    //    ##    ##    ##    ##     ## ##   ### ##     ##
    //     ######     ##    ##     ## ##    ## ########
    //
    //       ###    ##        #######  ##    ## ########
    //      ## ##   ##       ##     ## ###   ## ##
    //     ##   ##  ##       ##     ## ####  ## ##
    //    ##     ## ##       ##     ## ## ## ## ######
    //    ######### ##       ##     ## ##  #### ##
    //    ##     ## ##       ##     ## ##   ### ##
    //    ##     ## ########  #######  ##    ## ########

    describe('when the model is a stand-alone minimap', () => {
      beforeEach(() => {
        minimap.setStandAlone(true)
      })

      it('has a stand-alone attribute', () => {
        expect(minimapElement.hasAttribute('stand-alone')).toBeTruthy()
      })

      it('sets the minimap size when measured', () => {
        minimapElement.measureHeightAndWidth()

        expect(minimap.width).toEqual(minimapElement.clientWidth)
        expect(minimap.height).toEqual(minimapElement.clientHeight)
      })

      it('removes the controls div', () => {
        expect(minimapElement.shadowRoot.querySelector('.minimap-controls')).toBeNull()
      })

      it('removes the visible area', () => {
        expect(minimapElement.visibleArea).toBeUndefined()
      })

      it('removes the quick settings button', () => {
        atom.config.set('minimap.displayPluginsControls', true)

        waitsFor(() => { return nextAnimationFrame !== noAnimationFrame })
        runs(() => {
          nextAnimationFrame()
          expect(minimapElement.openQuickSettings).toBeUndefined()
        })
      })

      it('removes the scroll indicator', () => {
        editor.setText(mediumSample)
        editorElement.setScrollTop(50)

        waitsFor(() => { return minimapElement.frameRequested })
        runs(() => {
          nextAnimationFrame()
          atom.config.set('minimap.minimapScrollIndicator', true)
        })

        waitsFor(() => { return minimapElement.frameRequested })
        runs(() => {
          nextAnimationFrame()
          expect(minimapElement.shadowRoot.querySelector('.minimap-scroll-indicator')).toBeNull()
        })
      })

      describe('pressing the mouse on the minimap canvas', () => {
        beforeEach(() => {
          jasmineContent.appendChild(minimapElement)

          let t = 0
          spyOn(minimapElement, 'getTime').andCallFake(() => {
            let n = t
            t += 100
            return n
          })
          spyOn(minimapElement, 'requestUpdate').andCallFake(() => {})

          atom.config.set('minimap.scrollAnimation', false)

          canvas = minimapElement.getFrontCanvas()
          mousedown(canvas)
        })

        it('does not scroll the editor to the line below the mouse', () => {
          expect(editorElement.getScrollTop()).toEqual(1000)
        })
      })

      describe('and is changed to be a classical minimap again', () => {
        beforeEach(() => {
          atom.config.set('minimap.displayPluginsControls', true)
          atom.config.set('minimap.minimapScrollIndicator', true)

          minimap.setStandAlone(false)
        })

        it('recreates the destroyed elements', () => {
          expect(minimapElement.shadowRoot.querySelector('.minimap-controls')).toExist()
          expect(minimapElement.shadowRoot.querySelector('.minimap-visible-area')).toExist()
          expect(minimapElement.shadowRoot.querySelector('.minimap-scroll-indicator')).toExist()
          expect(minimapElement.shadowRoot.querySelector('.open-minimap-quick-settings')).toExist()
        })
      })
    })

    //    ########  ########  ######  ######## ########   #######  ##    ##
    //    ##     ## ##       ##    ##    ##    ##     ## ##     ##  ##  ##
    //    ##     ## ##       ##          ##    ##     ## ##     ##   ####
    //    ##     ## ######    ######     ##    ########  ##     ##    ##
    //    ##     ## ##             ##    ##    ##   ##   ##     ##    ##
    //    ##     ## ##       ##    ##    ##    ##    ##  ##     ##    ##
    //    ########  ########  ######     ##    ##     ##  #######     ##

    describe('when the model is destroyed', () => {
      beforeEach(() => {
        minimap.destroy()
      })

      it('detaches itself from its parent', () => {
        expect(minimapElement.parentNode).toBeNull()
      })

      it('stops the DOM polling interval', () => {
        spyOn(minimapElement, 'pollDOM')

        sleep(200)

        runs(() => { expect(minimapElement.pollDOM).not.toHaveBeenCalled() })
      })
    })

    //     ######   #######  ##    ## ######## ####  ######
    //    ##    ## ##     ## ###   ## ##        ##  ##    ##
    //    ##       ##     ## ####  ## ##        ##  ##
    //    ##       ##     ## ## ## ## ######    ##  ##   ####
    //    ##       ##     ## ##  #### ##        ##  ##    ##
    //    ##    ## ##     ## ##   ### ##        ##  ##    ##
    //     ######   #######  ##    ## ##       ####  ######

    describe('when the atom styles are changed', () => {
      beforeEach(() => {
        waitsFor(() => { return nextAnimationFrame !== noAnimationFrame })
        runs(() => {
          nextAnimationFrame()
          spyOn(minimapElement, 'requestForcedUpdate').andCallThrough()
          spyOn(minimapElement, 'invalidateDOMStylesCache').andCallThrough()

          let styleNode = document.createElement('style')
          styleNode.textContent = 'body{ color: #233 }'
          atom.styles.emitter.emit('did-add-style-element', styleNode)
        })

        waitsFor(() => { return minimapElement.frameRequested })
      })

      it('forces a refresh with cache invalidation', () => {
        expect(minimapElement.requestForcedUpdate).toHaveBeenCalled()
        expect(minimapElement.invalidateDOMStylesCache).toHaveBeenCalled()
      })
    })

    describe('when minimap.textOpacity is changed', () => {
      beforeEach(() => {
        spyOn(minimapElement, 'requestForcedUpdate').andCallThrough()
        atom.config.set('minimap.textOpacity', 0.3)

        waitsFor(() => { return minimapElement.frameRequested })
        runs(() => { nextAnimationFrame() })
      })

      it('requests a complete update', () => {
        expect(minimapElement.requestForcedUpdate).toHaveBeenCalled()
      })
    })

    describe('when minimap.displayCodeHighlights is changed', () => {
      beforeEach(() => {
        spyOn(minimapElement, 'requestForcedUpdate').andCallThrough()
        atom.config.set('minimap.displayCodeHighlights', true)

        waitsFor(() => { return minimapElement.frameRequested })
        runs(() => { nextAnimationFrame() })
      })

      it('requests a complete update', () => {
        expect(minimapElement.requestForcedUpdate).toHaveBeenCalled()
      })
    })

    describe('when minimap.charWidth is changed', () => {
      beforeEach(() => {
        spyOn(minimapElement, 'requestForcedUpdate').andCallThrough()
        atom.config.set('minimap.charWidth', 1)

        waitsFor(() => { return minimapElement.frameRequested })
        runs(() => { nextAnimationFrame() })
      })

      it('requests a complete update', () => {
        expect(minimapElement.requestForcedUpdate).toHaveBeenCalled()
      })
    })

    describe('when minimap.charHeight is changed', () => {
      beforeEach(() => {
        spyOn(minimapElement, 'requestForcedUpdate').andCallThrough()
        atom.config.set('minimap.charHeight', 1)

        waitsFor(() => { return minimapElement.frameRequested })
        runs(() => { nextAnimationFrame() })
      })

      it('requests a complete update', () => {
        expect(minimapElement.requestForcedUpdate).toHaveBeenCalled()
      })
    })

    describe('when minimap.interline is changed', () => {
      beforeEach(() => {
        spyOn(minimapElement, 'requestForcedUpdate').andCallThrough()
        atom.config.set('minimap.interline', 2)

        waitsFor(() => { return minimapElement.frameRequested })
        runs(() => { nextAnimationFrame() })
      })

      it('requests a complete update', () => {
        expect(minimapElement.requestForcedUpdate).toHaveBeenCalled()
      })
    })

    describe('when minimap.displayMinimapOnLeft setting is true', () => {
      it('moves the attached minimap to the left', () => {
        atom.config.set('minimap.displayMinimapOnLeft', true)
        expect(minimapElement.classList.contains('left')).toBeTruthy()
      })

      describe('when the minimap is not attached yet', () => {
        beforeEach(() => {
          editor = atom.workspace.buildTextEditor({})
          editorElement = atom.views.getView(editor)
          editorElement.setHeight(50)
          editor.setLineHeightInPixels(10)

          minimap = new Minimap({textEditor: editor})
          minimapElement = atom.views.getView(minimap)

          jasmineContent.insertBefore(editorElement, jasmineContent.firstChild)

          atom.config.set('minimap.displayMinimapOnLeft', true)
          minimapElement.attach()
        })

        it('moves the attached minimap to the left', () => {
          expect(minimapElement.classList.contains('left')).toBeTruthy()
        })
      })
    })

    describe('when minimap.adjustMinimapWidthToSoftWrap is true', () => {
      beforeEach(() => {
        atom.config.set('editor.softWrap', true)
        atom.config.set('editor.softWrapAtPreferredLineLength', true)
        atom.config.set('editor.preferredLineLength', 2)

        atom.config.set('minimap.adjustMinimapWidthToSoftWrap', true)

        waitsFor(() => { return minimapElement.frameRequested })
        runs(() => { nextAnimationFrame() })
      })

      it('adjusts the width of the minimap canvas', () => {
        expect(minimapElement.getFrontCanvas().width / devicePixelRatio).toEqual(4)
      })

      it('offsets the minimap by the difference', () => {
        expect(realOffsetLeft(minimapElement)).toBeCloseTo(editorElement.clientWidth - 4, -1)
        expect(minimapElement.clientWidth).toEqual(4)
      })

      describe('the dom polling routine', () => {
        it('does not change the value', () => {
          atom.views.performDocumentPoll()

          waitsFor(() => { return nextAnimationFrame !== noAnimationFrame })
          runs(() => {
            nextAnimationFrame()
            expect(minimapElement.getFrontCanvas().width / devicePixelRatio).toEqual(4)
          })
        })
      })

      describe('when the editor is resized', () => {
        beforeEach(() => {
          atom.config.set('editor.preferredLineLength', 6)
          editorElement.style.width = '100px'
          editorElement.style.height = '100px'

          atom.views.performDocumentPoll()

          waitsFor(() => { return nextAnimationFrame !== noAnimationFrame })
          runs(() => { nextAnimationFrame() })
        })

        it('makes the minimap smaller than soft wrap', () => {
          expect(minimapElement.offsetWidth).toBeCloseTo(12, -1)
          expect(minimapElement.style.marginRight).toEqual('')
        })
      })

      describe('and when minimap.minimapScrollIndicator setting is true', () => {
        beforeEach(() => {
          editor.setText(mediumSample)
          editorElement.setScrollTop(50)

          waitsFor(() => { return minimapElement.frameRequested })
          runs(() => {
            nextAnimationFrame()
            atom.config.set('minimap.minimapScrollIndicator', true)
          })

          waitsFor(() => { return minimapElement.frameRequested })
          runs(() => { nextAnimationFrame() })
        })

        it('offsets the scroll indicator by the difference', () => {
          let indicator = minimapElement.shadowRoot.querySelector('.minimap-scroll-indicator')
          expect(realOffsetLeft(indicator)).toBeCloseTo(2, -1)
        })
      })

      describe('and when minimap.displayPluginsControls setting is true', () => {
        beforeEach(() => {
          atom.config.set('minimap.displayPluginsControls', true)
        })

        it('offsets the scroll indicator by the difference', () => {
          let openQuickSettings = minimapElement.shadowRoot.querySelector('.open-minimap-quick-settings')
          expect(realOffsetLeft(openQuickSettings)).not.toBeCloseTo(2, -1)
        })
      })

      describe('and then disabled', () => {
        beforeEach(() => {
          atom.config.set('minimap.adjustMinimapWidthToSoftWrap', false)

          waitsFor(() => { return minimapElement.frameRequested })
          runs(() => { nextAnimationFrame() })
        })

        it('adjusts the width of the minimap', () => {
          expect(minimapElement.offsetWidth).toBeCloseTo(editorElement.offsetWidth / 10, -1)
          expect(minimapElement.style.width).toEqual('')
        })
      })

      describe('and when preferredLineLength >= 16384', () => {
        beforeEach(() => {
          atom.config.set('editor.preferredLineLength', 16384)

          waitsFor(() => { return minimapElement.frameRequested })
          runs(() => { nextAnimationFrame() })
        })

        it('adjusts the width of the minimap', () => {
          expect(minimapElement.offsetWidth).toBeCloseTo(editorElement.offsetWidth / 10, -1)
          expect(minimapElement.style.width).toEqual('')
        })
      })
    })

    describe('when minimap.minimapScrollIndicator setting is true', () => {
      beforeEach(() => {
        editor.setText(mediumSample)
        editorElement.setScrollTop(50)

        waitsFor(() => { return minimapElement.frameRequested })
        runs(() => { nextAnimationFrame() })

        atom.config.set('minimap.minimapScrollIndicator', true)
      })

      it('adds a scroll indicator in the element', () => {
        expect(minimapElement.shadowRoot.querySelector('.minimap-scroll-indicator')).toExist()
      })

      describe('and then deactivated', () => {
        it('removes the scroll indicator from the element', () => {
          atom.config.set('minimap.minimapScrollIndicator', false)
          expect(minimapElement.shadowRoot.querySelector('.minimap-scroll-indicator')).not.toExist()
        })
      })

      describe('on update', () => {
        beforeEach(() => {
          editorElement.style.height = '500px'

          atom.views.performDocumentPoll()

          waitsFor(() => { return nextAnimationFrame !== noAnimationFrame })
          runs(() => { nextAnimationFrame() })
        })

        it('adjusts the size and position of the indicator', () => {
          let indicator = minimapElement.shadowRoot.querySelector('.minimap-scroll-indicator')

          let height = editorElement.getHeight() * (editorElement.getHeight() / minimap.getHeight())
          let scroll = (editorElement.getHeight() - height) * minimap.getTextEditorScrollRatio()

          expect(indicator.offsetHeight).toBeCloseTo(height, 0)
          expect(realOffsetTop(indicator)).toBeCloseTo(scroll, 0)
        })
      })

      describe('when the minimap cannot scroll', () => {
        beforeEach(() => {
          editor.setText(smallSample)

          waitsFor(() => { return minimapElement.frameRequested })
          runs(() => { nextAnimationFrame() })
        })

        it('removes the scroll indicator', () => {
          expect(minimapElement.shadowRoot.querySelector('.minimap-scroll-indicator')).not.toExist()
        })

        describe('and then can scroll again', () => {
          beforeEach(() => {
            editor.setText(largeSample)

            waitsFor(() => { return minimapElement.frameRequested })
            runs(() => { nextAnimationFrame() })
          })

          it('attaches the scroll indicator', () => {
            waitsFor(() => { return minimapElement.shadowRoot.querySelector('.minimap-scroll-indicator') })
          })
        })
      })
    })

    describe('when minimap.absoluteMode setting is true', () => {
      beforeEach(() => {
        atom.config.set('minimap.absoluteMode', true)
      })

      it('adds a absolute class to the minimap element', () => {
        expect(minimapElement.classList.contains('absolute')).toBeTruthy()
      })

      describe('when minimap.displayMinimapOnLeft setting is true', () => {
        it('also adds a left class to the minimap element', () => {
          atom.config.set('minimap.displayMinimapOnLeft', true)
          expect(minimapElement.classList.contains('absolute')).toBeTruthy()
          expect(minimapElement.classList.contains('left')).toBeTruthy()
        })
      })
    })

    describe('when the smoothScrolling setting is disabled', () => {
      beforeEach(() => {
        atom.config.set('minimap.smoothScrolling', false)
      })
      it('does not offset the canvas when the scroll does not match line height', () => {
        editorElement.setScrollTop(1004)

        waitsFor(() => { return nextAnimationFrame !== noAnimationFrame })
        runs(() => {
          nextAnimationFrame()

          expect(realOffsetTop(canvas)).toEqual(0)
        })
      })
    })

    //     #######  ##     ## ####  ######  ##    ##
    //    ##     ## ##     ##  ##  ##    ## ##   ##
    //    ##     ## ##     ##  ##  ##       ##  ##
    //    ##     ## ##     ##  ##  ##       #####
    //    ##  ## ## ##     ##  ##  ##       ##  ##
    //    ##    ##  ##     ##  ##  ##    ## ##   ##
    //     ##### ##  #######  ####  ######  ##    ##
    //
    //     ######  ######## ######## ######## #### ##    ##  ######    ######
    //    ##    ## ##          ##       ##     ##  ###   ## ##    ##  ##    ##
    //    ##       ##          ##       ##     ##  ####  ## ##        ##
    //     ######  ######      ##       ##     ##  ## ## ## ##   ####  ######
    //          ## ##          ##       ##     ##  ##  #### ##    ##        ##
    //    ##    ## ##          ##       ##     ##  ##   ### ##    ##  ##    ##
    //     ######  ########    ##       ##    #### ##    ##  ######    ######

    describe('when minimap.displayPluginsControls setting is true', () => {
      let [openQuickSettings, quickSettingsElement, workspaceElement] = []
      beforeEach(() => {
        atom.config.set('minimap.displayPluginsControls', true)
      })

      it('has a div to open the quick settings', () => {
        expect(minimapElement.shadowRoot.querySelector('.open-minimap-quick-settings')).toExist()
      })

      describe('clicking on the div', () => {
        beforeEach(() => {
          workspaceElement = atom.views.getView(atom.workspace)
          jasmineContent.appendChild(workspaceElement)

          openQuickSettings = minimapElement.shadowRoot.querySelector('.open-minimap-quick-settings')
          mousedown(openQuickSettings)

          quickSettingsElement = workspaceElement.querySelector('minimap-quick-settings')
        })

        afterEach(() => {
          minimapElement.quickSettingsElement.destroy()
        })

        it('opens the quick settings view', () => {
          expect(quickSettingsElement).toExist()
        })

        it('positions the quick settings view next to the minimap', () => {
          let minimapBounds = minimapElement.getFrontCanvas().getBoundingClientRect()
          let settingsBounds = quickSettingsElement.getBoundingClientRect()

          expect(realOffsetTop(quickSettingsElement)).toBeCloseTo(minimapBounds.top, 0)
          expect(realOffsetLeft(quickSettingsElement)).toBeCloseTo(minimapBounds.left - settingsBounds.width, 0)
        })
      })

      describe('when the displayMinimapOnLeft setting is enabled', () => {
        describe('clicking on the div', () => {
          beforeEach(() => {
            atom.config.set('minimap.displayMinimapOnLeft', true)

            workspaceElement = atom.views.getView(atom.workspace)
            jasmineContent.appendChild(workspaceElement)

            openQuickSettings = minimapElement.shadowRoot.querySelector('.open-minimap-quick-settings')
            mousedown(openQuickSettings)

            quickSettingsElement = workspaceElement.querySelector('minimap-quick-settings')
          })

          afterEach(() => {
            minimapElement.quickSettingsElement.destroy()
          })

          it('positions the quick settings view next to the minimap', () => {
            let minimapBounds = minimapElement.getFrontCanvas().getBoundingClientRect()

            expect(realOffsetTop(quickSettingsElement)).toBeCloseTo(minimapBounds.top, 0)
            expect(realOffsetLeft(quickSettingsElement)).toBeCloseTo(minimapBounds.right, 0)
          })
        })
      })

      describe('when the adjustMinimapWidthToSoftWrap setting is enabled', () => {
        let [controls] = []
        beforeEach(() => {
          atom.config.set('editor.softWrap', true)
          atom.config.set('editor.softWrapAtPreferredLineLength', true)
          atom.config.set('editor.preferredLineLength', 2)

          atom.config.set('minimap.adjustMinimapWidthToSoftWrap', true)
          nextAnimationFrame()

          controls = minimapElement.shadowRoot.querySelector('.minimap-controls')
          openQuickSettings = minimapElement.shadowRoot.querySelector('.open-minimap-quick-settings')

          editorElement.style.width = '1024px'

          atom.views.performDocumentPoll()
          waitsFor(() => { return minimapElement.frameRequested })
          runs(() => { nextAnimationFrame() })
        })

        it('adjusts the size of the control div to fit in the minimap', () => {
          expect(controls.clientWidth).toEqual(minimapElement.getFrontCanvas().clientWidth / devicePixelRatio)
        })

        it('positions the controls div over the canvas', () => {
          let controlsRect = controls.getBoundingClientRect()
          let canvasRect = minimapElement.getFrontCanvas().getBoundingClientRect()
          expect(controlsRect.left).toEqual(canvasRect.left)
          expect(controlsRect.right).toEqual(canvasRect.right)
        })

        describe('when the displayMinimapOnLeft setting is enabled', () => {
          beforeEach(() => {
            atom.config.set('minimap.displayMinimapOnLeft', true)
          })

          it('adjusts the size of the control div to fit in the minimap', () => {
            expect(controls.clientWidth).toEqual(minimapElement.getFrontCanvas().clientWidth / devicePixelRatio)
          })

          it('positions the controls div over the canvas', () => {
            let controlsRect = controls.getBoundingClientRect()
            let canvasRect = minimapElement.getFrontCanvas().getBoundingClientRect()
            expect(controlsRect.left).toEqual(canvasRect.left)
            expect(controlsRect.right).toEqual(canvasRect.right)
          })

          describe('clicking on the div', () => {
            beforeEach(() => {
              workspaceElement = atom.views.getView(atom.workspace)
              jasmineContent.appendChild(workspaceElement)

              openQuickSettings = minimapElement.shadowRoot.querySelector('.open-minimap-quick-settings')
              mousedown(openQuickSettings)

              quickSettingsElement = workspaceElement.querySelector('minimap-quick-settings')
            })

            afterEach(() => {
              minimapElement.quickSettingsElement.destroy()
            })

            it('positions the quick settings view next to the minimap', () => {
              let minimapBounds = minimapElement.getFrontCanvas().getBoundingClientRect()

              expect(realOffsetTop(quickSettingsElement)).toBeCloseTo(minimapBounds.top, 0)
              expect(realOffsetLeft(quickSettingsElement)).toBeCloseTo(minimapBounds.right, 0)
            })
          })
        })
      })

      describe('when the quick settings view is open', () => {
        beforeEach(() => {
          workspaceElement = atom.views.getView(atom.workspace)
          jasmineContent.appendChild(workspaceElement)

          openQuickSettings = minimapElement.shadowRoot.querySelector('.open-minimap-quick-settings')
          mousedown(openQuickSettings)

          quickSettingsElement = workspaceElement.querySelector('minimap-quick-settings')
        })

        it('sets the on right button active', () => {
          expect(quickSettingsElement.querySelector('.btn.selected:last-child')).toExist()
        })

        describe('clicking on the code highlight item', () => {
          beforeEach(() => {
            let item = quickSettingsElement.querySelector('li.code-highlights')
            mousedown(item)
          })

          it('toggles the code highlights on the minimap element', () => {
            expect(minimapElement.displayCodeHighlights).toBeTruthy()
          })

          it('requests an update', () => {
            expect(minimapElement.frameRequested).toBeTruthy()
          })
        })

        describe('clicking on the absolute mode item', () => {
          beforeEach(() => {
            let item = quickSettingsElement.querySelector('li.absolute-mode')
            mousedown(item)
          })

          it('toggles the absolute-mode setting', () => {
            expect(atom.config.get('minimap.absoluteMode')).toBeTruthy()
            expect(minimapElement.absoluteMode).toBeTruthy()
          })
        })

        describe('clicking on the on left button', () => {
          beforeEach(() => {
            let item = quickSettingsElement.querySelector('.btn:first-child')
            mousedown(item)
          })

          it('toggles the displayMinimapOnLeft setting', () => {
            expect(atom.config.get('minimap.displayMinimapOnLeft')).toBeTruthy()
          })

          it('changes the buttons activation state', () => {
            expect(quickSettingsElement.querySelector('.btn.selected:last-child')).not.toExist()
            expect(quickSettingsElement.querySelector('.btn.selected:first-child')).toExist()
          })
        })

        describe('core:move-left', () => {
          beforeEach(() => {
            atom.commands.dispatch(quickSettingsElement, 'core:move-left')
          })

          it('toggles the displayMinimapOnLeft setting', () => {
            expect(atom.config.get('minimap.displayMinimapOnLeft')).toBeTruthy()
          })

          it('changes the buttons activation state', () => {
            expect(quickSettingsElement.querySelector('.btn.selected:last-child')).not.toExist()
            expect(quickSettingsElement.querySelector('.btn.selected:first-child')).toExist()
          })
        })

        describe('core:move-right when the minimap is on the right', () => {
          beforeEach(() => {
            atom.config.set('minimap.displayMinimapOnLeft', true)
            atom.commands.dispatch(quickSettingsElement, 'core:move-right')
          })

          it('toggles the displayMinimapOnLeft setting', () => {
            expect(atom.config.get('minimap.displayMinimapOnLeft')).toBeFalsy()
          })

          it('changes the buttons activation state', () => {
            expect(quickSettingsElement.querySelector('.btn.selected:first-child')).not.toExist()
            expect(quickSettingsElement.querySelector('.btn.selected:last-child')).toExist()
          })
        })

        describe('clicking on the open settings button again', () => {
          beforeEach(() => {
            mousedown(openQuickSettings)
          })

          it('closes the quick settings view', () => {
            expect(workspaceElement.querySelector('minimap-quick-settings')).not.toExist()
          })

          it('removes the view from the element', () => {
            expect(minimapElement.quickSettingsElement).toBeNull()
          })
        })

        describe('when an external event destroys the view', () => {
          beforeEach(() => {
            minimapElement.quickSettingsElement.destroy()
          })

          it('removes the view reference from the element', () => {
            expect(minimapElement.quickSettingsElement).toBeNull()
          })
        })
      })

      describe('then disabling it', () => {
        beforeEach(() => {
          atom.config.set('minimap.displayPluginsControls', false)
        })

        it('removes the div', () => {
          expect(minimapElement.shadowRoot.querySelector('.open-minimap-quick-settings')).not.toExist()
        })
      })

      describe('with plugins registered in the package', () => {
        let [minimapPackage, pluginA, pluginB] = []
        beforeEach(() => {
          waitsForPromise(() => {
            return atom.packages.activatePackage('minimap').then((pkg) => {
              minimapPackage = pkg.mainModule
            })
          })

          runs(() => {
            class Plugin {
              active = false
              activatePlugin () { this.active = true }
              deactivatePlugin () { this.active = false }
              isActive () { return this.active }
            }

            pluginA = new Plugin()
            pluginB = new Plugin()

            minimapPackage.registerPlugin('dummyA', pluginA)
            minimapPackage.registerPlugin('dummyB', pluginB)

            workspaceElement = atom.views.getView(atom.workspace)
            jasmineContent.appendChild(workspaceElement)

            openQuickSettings = minimapElement.shadowRoot.querySelector('.open-minimap-quick-settings')
            mousedown(openQuickSettings)

            quickSettingsElement = workspaceElement.querySelector('minimap-quick-settings')
          })
        })

        it('creates one list item for each registered plugin', () => {
          expect(quickSettingsElement.querySelectorAll('li').length).toEqual(5)
        })

        it('selects the first item of the list', () => {
          expect(quickSettingsElement.querySelector('li.selected:first-child')).toExist()
        })

        describe('core:confirm', () => {
          beforeEach(() => {
            atom.commands.dispatch(quickSettingsElement, 'core:confirm')
          })

          it('disable the plugin of the selected item', () => {
            expect(pluginA.isActive()).toBeFalsy()
          })

          describe('triggered a second time', () => {
            beforeEach(() => {
              atom.commands.dispatch(quickSettingsElement, 'core:confirm')
            })

            it('enable the plugin of the selected item', () => {
              expect(pluginA.isActive()).toBeTruthy()
            })
          })

          describe('on the code highlight item', () => {
            let [initial] = []
            beforeEach(() => {
              initial = minimapElement.displayCodeHighlights
              atom.commands.dispatch(quickSettingsElement, 'core:move-down')
              atom.commands.dispatch(quickSettingsElement, 'core:move-down')
              atom.commands.dispatch(quickSettingsElement, 'core:confirm')
            })

            it('toggles the code highlights on the minimap element', () => {
              expect(minimapElement.displayCodeHighlights).toEqual(!initial)
            })
          })

          describe('on the absolute mode item', () => {
            let [initial] = []
            beforeEach(() => {
              initial = atom.config.get('minimap.absoluteMode')
              atom.commands.dispatch(quickSettingsElement, 'core:move-down')
              atom.commands.dispatch(quickSettingsElement, 'core:move-down')
              atom.commands.dispatch(quickSettingsElement, 'core:move-down')
              atom.commands.dispatch(quickSettingsElement, 'core:confirm')
            })

            it('toggles the code highlights on the minimap element', () => {
              expect(atom.config.get('minimap.absoluteMode')).toEqual(!initial)
            })
          })
        })

        describe('core:move-down', () => {
          beforeEach(() => {
            atom.commands.dispatch(quickSettingsElement, 'core:move-down')
          })

          it('selects the second item', () => {
            expect(quickSettingsElement.querySelector('li.selected:nth-child(2)')).toExist()
          })

          describe('reaching a separator', () => {
            beforeEach(() => {
              atom.commands.dispatch(quickSettingsElement, 'core:move-down')
            })

            it('moves past the separator', () => {
              expect(quickSettingsElement.querySelector('li.code-highlights.selected')).toExist()
            })
          })

          describe('then core:move-up', () => {
            beforeEach(() => {
              atom.commands.dispatch(quickSettingsElement, 'core:move-up')
            })

            it('selects again the first item of the list', () => {
              expect(quickSettingsElement.querySelector('li.selected:first-child')).toExist()
            })
          })
        })

        describe('core:move-up', () => {
          beforeEach(() => {
            atom.commands.dispatch(quickSettingsElement, 'core:move-up')
          })

          it('selects the last item', () => {
            expect(quickSettingsElement.querySelector('li.selected:last-child')).toExist()
          })

          describe('reaching a separator', () => {
            beforeEach(() => {
              atom.commands.dispatch(quickSettingsElement, 'core:move-up')
              atom.commands.dispatch(quickSettingsElement, 'core:move-up')
            })

            it('moves past the separator', () => {
              expect(quickSettingsElement.querySelector('li.selected:nth-child(2)')).toExist()
            })
          })

          describe('then core:move-down', () => {
            beforeEach(() => {
              atom.commands.dispatch(quickSettingsElement, 'core:move-down')
            })

            it('selects again the first item of the list', () => {
              expect(quickSettingsElement.querySelector('li.selected:first-child')).toExist()
            })
          })
        })
      })
    })
  })
})<|MERGE_RESOLUTION|>--- conflicted
+++ resolved
@@ -1,10 +1,7 @@
 'use babel'
 
 import fs from 'fs-plus'
-<<<<<<< HEAD
-=======
 import Main from '../lib/main'
->>>>>>> f3f4dc36
 import Minimap from '../lib/minimap'
 import MinimapElement from '../lib/minimap-element'
 import {stylesheet} from './helpers/workspace'
@@ -123,13 +120,8 @@
     })
 
     afterEach(() => {
-<<<<<<< HEAD
       minimap.destroy()
       window.requestAnimationFrame = requestAnimationFrameSafe
-=======
-      window.requestAnimationFrame = requestAnimationFrameSafe
-      minimap.destroy()
->>>>>>> f3f4dc36
     })
 
     it('takes the height of the editor', () => {
@@ -362,13 +354,41 @@
         })
       })
 
-      it('renders the visible custom decorations', () => {
+      it('renders the visible custom foreground decorations', () => {
         spyOn(minimapElement, 'drawCustomDecoration').andCallThrough()
 
         const renderRoutine = jasmine.createSpy('renderRoutine')
 
         const properties = {
-          type: 'custom',
+          type: 'foreground-custom',
+          render: renderRoutine
+        }
+
+        minimap.decorateMarker(editor.markBufferRange([[1, 4], [3, 6]]), properties)
+        minimap.decorateMarker(editor.markBufferRange([[6, 0], [6, 7]]), properties)
+        minimap.decorateMarker(editor.markBufferRange([[100, 3], [100, 5]]), properties)
+
+        editorElement.setScrollTop(0)
+
+        waitsFor(() => { return nextAnimationFrame !== noAnimationFrame })
+        runs(() => {
+          nextAnimationFrame()
+
+          expect(minimapElement.drawCustomDecoration).toHaveBeenCalled()
+          expect(minimapElement.drawCustomDecoration.calls.length).toEqual(4)
+
+          expect(renderRoutine).toHaveBeenCalled()
+          expect(renderRoutine.calls.length).toEqual(4)
+        })
+      })
+
+      it('renders the visible custom background decorations', () => {
+        spyOn(minimapElement, 'drawCustomDecoration').andCallThrough()
+
+        const renderRoutine = jasmine.createSpy('renderRoutine')
+
+        const properties = {
+          type: 'background-custom',
           render: renderRoutine
         }
 
@@ -695,11 +715,6 @@
         })
 
         it('scrolls the editor to the line below the mouse', () => {
-<<<<<<< HEAD
-=======
-          // Should be 400 on stable and 480 on beta.
-          // I'm still looking for a reason.
->>>>>>> f3f4dc36
           expect(editorElement.getScrollTop()).toBeGreaterThan(380)
         })
       })
