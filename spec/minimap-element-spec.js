'use babel'

import fs from 'fs-plus'
import Minimap from '../lib/minimap'
import MinimapElement from '../lib/minimap-element'
import {stylesheet} from './helpers/workspace'
import {mousemove, mousedown, mouseup, mousewheel, touchstart, touchmove} from './helpers/events'

function realOffsetTop (o) {
  // transform = new WebKitCSSMatrix window.getComputedStyle(o).transform
  // o.offsetTop + transform.m42
  return o.offsetTop
}

function realOffsetLeft (o) {
  // transform = new WebKitCSSMatrix window.getComputedStyle(o).transform
  // o.offsetLeft + transform.m41
  return o.offsetLeft
}

function sleep (duration) {
  let t = new Date()
  waitsFor(() => { return new Date() - t > duration })
}

describe('MinimapElement', () => {
  let [editor, minimap, largeSample, mediumSample, smallSample, jasmineContent, editorElement, minimapElement, dir] = []

  beforeEach(() => {
    // Comment after body below to leave the created text editor and minimap
    // on DOM after the test run.
    jasmineContent = document.body.querySelector('#jasmine-content')

    atom.config.set('minimap.charHeight', 4)
    atom.config.set('minimap.charWidth', 2)
    atom.config.set('minimap.interline', 1)
    atom.config.set('minimap.textOpacity', 1)
    atom.config.set('minimap.smoothScrolling', true)

    MinimapElement.registerViewProvider(Minimap)

    editor = atom.workspace.buildTextEditor({})
    editorElement = atom.views.getView(editor)
    jasmineContent.insertBefore(editorElement, jasmineContent.firstChild)
    editorElement.setHeight(50)
    // editor.setLineHeightInPixels(10)

    minimap = new Minimap({textEditor: editor})
    dir = atom.project.getDirectories()[0]

    largeSample = fs.readFileSync(dir.resolve('large-file.coffee')).toString()
    mediumSample = fs.readFileSync(dir.resolve('two-hundred.txt')).toString()
    smallSample = fs.readFileSync(dir.resolve('sample.coffee')).toString()

    editor.setText(largeSample)

    minimapElement = atom.views.getView(minimap)
  })

  it('has been registered in the view registry', () => {
    expect(minimapElement).toExist()
  })

  it('has stored the minimap as its model', () => {
    expect(minimapElement.getModel()).toBe(minimap)
  })

  it('has a canvas in a shadow DOM', () => {
    expect(minimapElement.shadowRoot.querySelector('canvas')).toExist()
  })

  it('has a div representing the visible area', () => {
    expect(minimapElement.shadowRoot.querySelector('.minimap-visible-area')).toExist()
  })

  //       ###    ######## ########    ###     ######  ##     ##
  //      ## ##      ##       ##      ## ##   ##    ## ##     ##
  //     ##   ##     ##       ##     ##   ##  ##       ##     ##
  //    ##     ##    ##       ##    ##     ## ##       #########
  //    #########    ##       ##    ######### ##       ##     ##
  //    ##     ##    ##       ##    ##     ## ##    ## ##     ##
  //    ##     ##    ##       ##    ##     ##  ######  ##     ##

  describe('when attached to the text editor element', () => {
    let [noAnimationFrame, nextAnimationFrame, requestAnimationFrameSafe, canvas, visibleArea] = []

    beforeEach(() => {
      noAnimationFrame = () => { throw new Error('No animation frame requested') }
      nextAnimationFrame = noAnimationFrame

      requestAnimationFrameSafe = window.requestAnimationFrame
      spyOn(window, 'requestAnimationFrame').andCallFake((fn) => {
        nextAnimationFrame = () => {
          nextAnimationFrame = noAnimationFrame
          fn()
        }
      })
    })

    beforeEach(() => {
      canvas = minimapElement.shadowRoot.querySelector('canvas')
      editorElement.setWidth(200)
      editorElement.setHeight(50)

      editorElement.setScrollTop(1000)
      editorElement.setScrollLeft(200)
      minimapElement.attach()
    })

    afterEach(() => {
<<<<<<< HEAD
      minimap.destroy()
      window.requestAnimationFrame = requestAnimationFrameSafe
=======
      window.requestAnimationFrame = requestAnimationFrameSafe
      minimap.destroy()
>>>>>>> 7b620d8b
    })

    it('takes the height of the editor', () => {
      expect(minimapElement.offsetHeight).toEqual(editorElement.clientHeight)

      expect(minimapElement.offsetWidth).toBeCloseTo(editorElement.clientWidth / 10, 0)
    })

    it('knows when attached to a text editor', () => {
      expect(minimapElement.attachedToTextEditor).toBeTruthy()
    })

    it('resizes the canvas to fit the minimap', () => {
      expect(canvas.offsetHeight / devicePixelRatio).toBeCloseTo(minimapElement.offsetHeight + minimap.getLineHeight(), 0)
      expect(canvas.offsetWidth / devicePixelRatio).toBeCloseTo(minimapElement.offsetWidth, 0)
    })

    it('requests an update', () => {
      expect(minimapElement.frameRequested).toBeTruthy()
    })

    //     ######   ######   ######
    //    ##    ## ##    ## ##    ##
    //    ##       ##       ##
    //    ##        ######   ######
    //    ##             ##       ##
    //    ##    ## ##    ## ##    ##
    //     ######   ######   ######

    describe('with css filters', () => {
      describe('when a hue-rotate filter is applied to a rgb color', () => {
        let [additionnalStyleNode] = []
        beforeEach(() => {
          minimapElement.invalidateDOMStylesCache()

          additionnalStyleNode = document.createElement('style')
          additionnalStyleNode.textContent = `
            ${stylesheet}

            .editor {
              color: red;
              -webkit-filter: hue-rotate(180deg);
            }
          `

          jasmineContent.appendChild(additionnalStyleNode)
        })

        it('computes the new color by applying the hue rotation', () => {
          waitsFor(() => { return nextAnimationFrame !== noAnimationFrame })
          runs(() => {
            nextAnimationFrame()
            expect(minimapElement.retrieveStyleFromDom(['.editor'], 'color')).toEqual(`rgb(0, ${0x6d}, ${0x6d})`)
          })
        })
      })

      describe('when a hue-rotate filter is applied to a rgba color', () => {
        let [additionnalStyleNode] = []

        beforeEach(() => {
          minimapElement.invalidateDOMStylesCache()

          additionnalStyleNode = document.createElement('style')
          additionnalStyleNode.textContent = `
            ${stylesheet}

            .editor {
              color: rgba(255, 0, 0, 0);
              -webkit-filter: hue-rotate(180deg);
            }
          `

          jasmineContent.appendChild(additionnalStyleNode)
        })

        it('computes the new color by applying the hue rotation', () => {
          waitsFor(() => { return nextAnimationFrame !== noAnimationFrame })
          runs(() => {
            nextAnimationFrame()
            expect(minimapElement.retrieveStyleFromDom(['.editor'], 'color')).toEqual(`rgba(0, ${0x6d}, ${0x6d}, 0)`)
          })
        })
      })
    })

    //    ##     ## ########  ########     ###    ######## ########
    //    ##     ## ##     ## ##     ##   ## ##      ##    ##
    //    ##     ## ##     ## ##     ##  ##   ##     ##    ##
    //    ##     ## ########  ##     ## ##     ##    ##    ######
    //    ##     ## ##        ##     ## #########    ##    ##
    //    ##     ## ##        ##     ## ##     ##    ##    ##
    //     #######  ##        ########  ##     ##    ##    ########

    describe('when the update is performed', () => {
      beforeEach(() => {
        waitsFor(() => { return nextAnimationFrame !== noAnimationFrame })
        runs(() => {
          nextAnimationFrame()
          visibleArea = minimapElement.shadowRoot.querySelector('.minimap-visible-area')
        })
      })

      it('sets the visible area width and height', () => {
        expect(visibleArea.offsetWidth).toEqual(minimapElement.clientWidth)
        expect(visibleArea.offsetHeight).toBeCloseTo(minimap.getTextEditorScaledHeight(), 0)
      })

      it('sets the visible visible area offset', () => {
        expect(realOffsetTop(visibleArea)).toBeCloseTo(minimap.getTextEditorScaledScrollTop() - minimap.getScrollTop(), 0)
        expect(realOffsetLeft(visibleArea)).toBeCloseTo(minimap.getTextEditorScaledScrollLeft(), 0)
      })

      it('offsets the canvas when the scroll does not match line height', () => {
        editorElement.setScrollTop(1004)

        waitsFor(() => { return nextAnimationFrame !== noAnimationFrame })
        runs(() => {
          nextAnimationFrame()

          expect(realOffsetTop(canvas)).toBeCloseTo(-2, -1)
        })
      })

      it('does not fail to update render the invisible char when modified', () => {
        atom.config.set('editor.showInvisibles', true)
        atom.config.set('editor.invisibles', {cr: '*'})

        expect(() => { nextAnimationFrame() }).not.toThrow()
      })

      it('renders the visible line decorations', () => {
        spyOn(minimapElement, 'drawLineDecoration').andCallThrough()

        minimap.decorateMarker(editor.markBufferRange([[1, 0], [1, 10]]), {type: 'line', color: '#0000FF'})
        minimap.decorateMarker(editor.markBufferRange([[10, 0], [10, 10]]), {type: 'line', color: '#0000FF'})
        minimap.decorateMarker(editor.markBufferRange([[100, 0], [100, 10]]), {type: 'line', color: '#0000FF'})

        editorElement.setScrollTop(0)

        waitsFor(() => { return nextAnimationFrame !== noAnimationFrame })
        runs(() => {
          nextAnimationFrame()

          expect(minimapElement.drawLineDecoration).toHaveBeenCalled()
          expect(minimapElement.drawLineDecoration.calls.length).toEqual(2)
        })
      })

      it('renders the visible highlight decorations', () => {
        spyOn(minimapElement, 'drawHighlightDecoration').andCallThrough()

        minimap.decorateMarker(editor.markBufferRange([[1, 0], [1, 4]]), {type: 'highlight-under', color: '#0000FF'})
        minimap.decorateMarker(editor.markBufferRange([[2, 20], [2, 30]]), {type: 'highlight-over', color: '#0000FF'})
        minimap.decorateMarker(editor.markBufferRange([[100, 3], [100, 5]]), {type: 'highlight-under', color: '#0000FF'})

        editorElement.setScrollTop(0)

        waitsFor(() => { return nextAnimationFrame !== noAnimationFrame })
        runs(() => {
          nextAnimationFrame()

          expect(minimapElement.drawHighlightDecoration).toHaveBeenCalled()
          expect(minimapElement.drawHighlightDecoration.calls.length).toEqual(2)
        })
      })

      it('renders the visible outline decorations', () => {
        spyOn(minimapElement, 'drawHighlightOutlineDecoration').andCallThrough()

        minimap.decorateMarker(editor.markBufferRange([[1, 4], [3, 6]]), {type: 'highlight-outline', color: '#0000ff'})
        minimap.decorateMarker(editor.markBufferRange([[6, 0], [6, 7]]), {type: 'highlight-outline', color: '#0000ff'})
        minimap.decorateMarker(editor.markBufferRange([[100, 3], [100, 5]]), {type: 'highlight-outline', color: '#0000ff'})

        editorElement.setScrollTop(0)

        waitsFor(() => { return nextAnimationFrame !== noAnimationFrame })
        runs(() => {
          nextAnimationFrame()

          expect(minimapElement.drawHighlightOutlineDecoration).toHaveBeenCalled()
          expect(minimapElement.drawHighlightOutlineDecoration.calls.length).toEqual(4)
        })
      })

      it('renders the visible custom decorations', () => {
        spyOn(minimapElement, 'drawCustomDecoration').andCallThrough()

        const renderRoutine = jasmine.createSpy('renderRoutine')

        const properties = {
          type: 'custom',
          render: renderRoutine
        }

        minimap.decorateMarker(editor.markBufferRange([[1, 4], [3, 6]]), properties)
        minimap.decorateMarker(editor.markBufferRange([[6, 0], [6, 7]]), properties)
        minimap.decorateMarker(editor.markBufferRange([[100, 3], [100, 5]]), properties)

        editorElement.setScrollTop(0)

        waitsFor(() => { return nextAnimationFrame !== noAnimationFrame })
        runs(() => {
          nextAnimationFrame()

          expect(minimapElement.drawCustomDecoration).toHaveBeenCalled()
          expect(minimapElement.drawCustomDecoration.calls.length).toEqual(4)

          expect(renderRoutine).toHaveBeenCalled()
          expect(renderRoutine.calls.length).toEqual(4)
        })
      })

      xdescribe('with overlay decorations', () => {
        let [renderRoutine] = []
<<<<<<< HEAD

        beforeEach(() => {
          spyOn(minimapElement, 'drawOverlayDecoration').andCallThrough()

          renderRoutine = jasmine.createSpy('renderRoutine').andCallFake(() => {
            console.log(arguments)
          })
=======
        beforeEach(() => {
          spyOn(minimapElement, 'drawOverlayDecoration').andCallThrough()

          renderRoutine = jasmine.createSpy('renderRoutine')
>>>>>>> 7b620d8b

          const properties = {
            type: 'overlay',
            render: renderRoutine,
            position: 'tail',
            center: [10, 10],
            size: [20, 20]
          }

          minimap.decorateMarker(editor.markBufferRange([[1, 4], [3, 6]]), properties)
          minimap.decorateMarker(editor.markBufferRange([[8, 0], [9, 7]]), properties)
          minimap.decorateMarker(editor.markBufferRange([[100, 3], [102, 5]]), properties)

          editorElement.setScrollTop(0)

          waitsFor(() => { return nextAnimationFrame !== noAnimationFrame })
          runs(() => {
            nextAnimationFrame()
          })
        })

<<<<<<< HEAD
        it('calls the render routine once per decorations on screen', () => {
=======
        it('draws each decoration only once', () => {
>>>>>>> 7b620d8b
          expect(minimapElement.drawOverlayDecoration).toHaveBeenCalled()
          expect(minimapElement.drawOverlayDecoration.calls.length).toEqual(2)

          expect(renderRoutine).toHaveBeenCalled()
          expect(renderRoutine.calls.length).toEqual(2)
        })
      })

      describe('when the editor is scrolled', () => {
        beforeEach(() => {
          editorElement.setScrollTop(2000)
          editorElement.setScrollLeft(50)

          waitsFor(() => { return nextAnimationFrame !== noAnimationFrame })
          runs(() => { nextAnimationFrame() })
        })

        it('updates the visible area', () => {
          expect(realOffsetTop(visibleArea)).toBeCloseTo(minimap.getTextEditorScaledScrollTop() - minimap.getScrollTop(), 0)
          expect(realOffsetLeft(visibleArea)).toBeCloseTo(minimap.getTextEditorScaledScrollLeft(), 0)
        })
      })

      describe('when the editor is resized to a greater size', () => {
        beforeEach(() => {
          editorElement.style.width = '800px'
          editorElement.style.height = '500px'

          minimapElement.measureHeightAndWidth()

          waitsFor(() => { return nextAnimationFrame !== noAnimationFrame })
          runs(() => { nextAnimationFrame() })
        })

        it('detects the resize and adjust itself', () => {
          expect(minimapElement.offsetWidth).toBeCloseTo(editorElement.offsetWidth / 10, 0)
          expect(minimapElement.offsetHeight).toEqual(editorElement.offsetHeight)

          expect(canvas.offsetWidth / devicePixelRatio).toBeCloseTo(minimapElement.offsetWidth, 0)
          expect(canvas.offsetHeight / devicePixelRatio).toBeCloseTo(minimapElement.offsetHeight + minimap.getLineHeight(), 0)
        })
      })

      describe('when the editor visible content is changed', () => {
        beforeEach(() => {
          editorElement.setScrollLeft(0)
          editorElement.setScrollTop(1400)
          editor.setSelectedBufferRange([[101, 0], [102, 20]])

          waitsFor(() => { return nextAnimationFrame !== noAnimationFrame })
          runs(() => {
            nextAnimationFrame()

            spyOn(minimapElement, 'drawLines').andCallThrough()
            editor.insertText('foo')
          })
        })

        it('rerenders the part that have changed', () => {
          waitsFor(() => { return nextAnimationFrame !== noAnimationFrame })
          runs(() => {
            nextAnimationFrame()

            expect(minimapElement.drawLines).toHaveBeenCalled()
            expect(minimapElement.drawLines.argsForCall[0][0]).toEqual(100)
            expect(minimapElement.drawLines.argsForCall[0][1]).toEqual(101)
          })
        })
      })

      describe('when the editor visibility change', () => {
        it('does not modify the size of the canvas', () => {
          let canvasWidth = minimapElement.getFrontCanvas().width
          let canvasHeight = minimapElement.getFrontCanvas().height
          editorElement.style.display = 'none'

          minimapElement.measureHeightAndWidth()

          waitsFor(() => { return nextAnimationFrame !== noAnimationFrame })
          runs(() => {
            nextAnimationFrame()

            expect(minimapElement.getFrontCanvas().width).toEqual(canvasWidth)
            expect(minimapElement.getFrontCanvas().height).toEqual(canvasHeight)
          })
        })

        describe('from hidden to visible', () => {
          beforeEach(() => {
            editorElement.style.display = 'none'
            minimapElement.checkForVisibilityChange()
            spyOn(minimapElement, 'requestForcedUpdate')
            editorElement.style.display = ''
            minimapElement.pollDOM()
          })

          it('requests an update of the whole minimap', () => {
            expect(minimapElement.requestForcedUpdate).toHaveBeenCalled()
          })
        })
      })
    })

    //     ######   ######  ########   #######  ##       ##
    //    ##    ## ##    ## ##     ## ##     ## ##       ##
    //    ##       ##       ##     ## ##     ## ##       ##
    //     ######  ##       ########  ##     ## ##       ##
    //          ## ##       ##   ##   ##     ## ##       ##
    //    ##    ## ##    ## ##    ##  ##     ## ##       ##
    //     ######   ######  ##     ##  #######  ######## ########

    describe('mouse scroll controls', () => {
      beforeEach(() => {
        editorElement.setWidth(400)
        editorElement.setHeight(400)
        editorElement.setScrollTop(0)
        editorElement.setScrollLeft(0)

        nextAnimationFrame()

        minimapElement.measureHeightAndWidth()

        waitsFor(() => { return nextAnimationFrame !== noAnimationFrame })
        runs(() => { nextAnimationFrame() })
      })

      describe('using the mouse scrollwheel over the minimap', () => {
        beforeEach(() => {
          spyOn(editorElement.component.presenter, 'setScrollTop').andCallFake(() => {})

          mousewheel(minimapElement, 0, 15)
        })

        it('relays the events to the editor view', () => {
          expect(editorElement.component.presenter.setScrollTop).toHaveBeenCalled()
        })
      })

      describe('middle clicking the minimap', () => {
        let [canvas, visibleArea, originalLeft, maxScroll] = []

        beforeEach(() => {
          canvas = minimapElement.getFrontCanvas()
          visibleArea = minimapElement.visibleArea
          originalLeft = visibleArea.getBoundingClientRect().left
          maxScroll = minimap.getTextEditorMaxScrollTop()
        })

        it('scrolls to the top using the middle mouse button', () => {
          mousedown(canvas, {x: originalLeft + 1, y: 0, btn: 1})
          expect(editorElement.getScrollTop()).toEqual(0)
        })

        describe('scrolling to the middle using the middle mouse button', () => {
          let canvasMidY

          beforeEach(() => {
            let editorMidY = editorElement.getHeight() / 2.0
            let {top, height} = canvas.getBoundingClientRect()
            canvasMidY = top + (height / 2.0)
            let actualMidY = Math.min(canvasMidY, editorMidY)
            mousedown(canvas, {x: originalLeft + 1, y: actualMidY, btn: 1})
          })

          it('scrolls the editor to the middle', () => {
            let middleScrollTop = Math.round((maxScroll) / 2.0)
            expect(editorElement.getScrollTop()).toEqual(middleScrollTop)
          })

          it('updates the visible area to be centered', () => {
            waitsFor(() => { return nextAnimationFrame !== noAnimationFrame })
            runs(() => {
              nextAnimationFrame()
              let {top, height} = visibleArea.getBoundingClientRect()

              let visibleCenterY = top + (height / 2)
              expect(visibleCenterY).toBeCloseTo(200, 0)
            })
          })
        })

        describe('scrolling the editor to an arbitrary location', () => {
          let [scrollTo, scrollRatio] = []

          beforeEach(() => {
            scrollTo = 101 // pixels
            scrollRatio = (scrollTo - minimap.getTextEditorScaledHeight() / 2) / (minimap.getVisibleHeight() - minimap.getTextEditorScaledHeight())
            scrollRatio = Math.max(0, scrollRatio)
            scrollRatio = Math.min(1, scrollRatio)

            mousedown(canvas, {x: originalLeft + 1, y: scrollTo, btn: 1})

            waitsFor(() => { return nextAnimationFrame !== noAnimationFrame })
            runs(() => { nextAnimationFrame() })
          })

          it('scrolls the editor to an arbitrary location', () => {
            let expectedScroll = maxScroll * scrollRatio
            expect(editorElement.getScrollTop()).toBeCloseTo(expectedScroll, 0)
          })

          describe('dragging the visible area with middle mouse button ' +
          'after scrolling to the arbitrary location', () => {
            let [originalTop] = []

            beforeEach(() => {
              originalTop = visibleArea.getBoundingClientRect().top
              mousemove(visibleArea, {x: originalLeft + 1, y: scrollTo + 40, btn: 1})

              waitsFor(() => { return nextAnimationFrame !== noAnimationFrame })
              runs(() => { nextAnimationFrame() })
            })

            afterEach(() => {
              minimapElement.endDrag()
            })

            it('scrolls the editor so that the visible area was moved down ' +
            'by 40 pixels from the arbitrary location', () => {
              let {top} = visibleArea.getBoundingClientRect()
              expect(top).toBeCloseTo(originalTop + 40, -1)
            })
          })
        })
      })

      describe('pressing the mouse on the minimap canvas (without scroll animation)', () => {
        beforeEach(() => {
          let t = 0
          spyOn(minimapElement, 'getTime').andCallFake(() => {
            let n = t
            t += 100
            return n
          })
          spyOn(minimapElement, 'requestUpdate').andCallFake(() => {})

          atom.config.set('minimap.scrollAnimation', false)

          canvas = minimapElement.getFrontCanvas()
          mousedown(canvas)
        })

        it('scrolls the editor to the line below the mouse', () => {
<<<<<<< HEAD
=======
          // Should be 400 on stable and 480 on beta.
          // I'm still looking for a reason.
>>>>>>> 7b620d8b
          expect(editorElement.getScrollTop()).toBeGreaterThan(380)
        })
      })

      describe('pressing the mouse on the minimap canvas (with scroll animation)', () => {
        beforeEach(() => {
          let t = 0
          spyOn(minimapElement, 'getTime').andCallFake(() => {
            let n = t
            t += 100
            return n
          })
          spyOn(minimapElement, 'requestUpdate').andCallFake(() => {})

          atom.config.set('minimap.scrollAnimation', true)
          atom.config.set('minimap.scrollAnimationDuration', 300)

          canvas = minimapElement.getFrontCanvas()
          mousedown(canvas)

          waitsFor(() => { return nextAnimationFrame !== noAnimationFrame })
        })

        it('scrolls the editor gradually to the line below the mouse', () => {
          // wait until all animations run out
          waitsFor(() => {
            // Should be 400 on stable and 480 on beta.
            // I'm still looking for a reason.
            nextAnimationFrame !== noAnimationFrame && nextAnimationFrame()
            return editorElement.getScrollTop() >= 380
          })
        })

        it('stops the animation if the text editor is destroyed', () => {
          editor.destroy()

          nextAnimationFrame !== noAnimationFrame && nextAnimationFrame()

          expect(nextAnimationFrame === noAnimationFrame)
        })
      })

      describe('dragging the visible area', () => {
        let [visibleArea, originalTop] = []

        beforeEach(() => {
          visibleArea = minimapElement.visibleArea
          let o = visibleArea.getBoundingClientRect()
          let left = o.left
          originalTop = o.top

          mousedown(visibleArea, {x: left + 10, y: originalTop + 10})
          mousemove(visibleArea, {x: left + 10, y: originalTop + 50})

          waitsFor(() => { return nextAnimationFrame !== noAnimationFrame })
          runs(() => { nextAnimationFrame() })
        })

        afterEach(() => {
          minimapElement.endDrag()
        })

        it('scrolls the editor so that the visible area was moved down by 40 pixels', () => {
          let {top} = visibleArea.getBoundingClientRect()
          expect(top).toBeCloseTo(originalTop + 40, -1)
        })

        it('stops the drag gesture when the mouse is released outside the minimap', () => {
          let {top, left} = visibleArea.getBoundingClientRect()
          mouseup(jasmineContent, {x: left - 10, y: top + 80})

          spyOn(minimapElement, 'drag')
          mousemove(visibleArea, {x: left + 10, y: top + 50})

          expect(minimapElement.drag).not.toHaveBeenCalled()
        })
      })

      describe('dragging the visible area using touch events', () => {
        let [visibleArea, originalTop] = []

        beforeEach(() => {
          visibleArea = minimapElement.visibleArea
          let o = visibleArea.getBoundingClientRect()
          let left = o.left
          originalTop = o.top

          touchstart(visibleArea, {x: left + 10, y: originalTop + 10})
          touchmove(visibleArea, {x: left + 10, y: originalTop + 50})

          waitsFor(() => { return nextAnimationFrame !== noAnimationFrame })
          runs(() => { nextAnimationFrame() })
        })

        afterEach(() => {
          minimapElement.endDrag()
        })

        it('scrolls the editor so that the visible area was moved down by 40 pixels', () => {
          let {top} = visibleArea.getBoundingClientRect()
          expect(top).toBeCloseTo(originalTop + 40, -1)
        })

        it('stops the drag gesture when the mouse is released outside the minimap', () => {
          let {top, left} = visibleArea.getBoundingClientRect()
          mouseup(jasmineContent, {x: left - 10, y: top + 80})

          spyOn(minimapElement, 'drag')
          touchmove(visibleArea, {x: left + 10, y: top + 50})

          expect(minimapElement.drag).not.toHaveBeenCalled()
        })
      })

      describe('when the minimap cannot scroll', () => {
        let [visibleArea, originalTop] = []

        beforeEach(() => {
          let sample = fs.readFileSync(dir.resolve('seventy.txt')).toString()
          editor.setText(sample)
          editorElement.setScrollTop(0)
        })

        describe('dragging the visible area', () => {
          beforeEach(() => {
            waitsFor(() => { return nextAnimationFrame !== noAnimationFrame })
            runs(() => {
              nextAnimationFrame()

              visibleArea = minimapElement.visibleArea
              let {top, left} = visibleArea.getBoundingClientRect()
              originalTop = top

              mousedown(visibleArea, {x: left + 10, y: top + 10})
              mousemove(visibleArea, {x: left + 10, y: top + 50})
            })

            waitsFor(() => { return nextAnimationFrame !== noAnimationFrame })
            runs(() => { nextAnimationFrame() })
          })

          afterEach(() => {
            minimapElement.endDrag()
          })

          it('scrolls based on a ratio adjusted to the minimap height', () => {
            let {top} = visibleArea.getBoundingClientRect()
            expect(top).toBeCloseTo(originalTop + 40, -1)
          })
        })
      })

      describe('when scroll past end is enabled', () => {
        beforeEach(() => {
          atom.config.set('editor.scrollPastEnd', true)

          waitsFor(() => { return nextAnimationFrame !== noAnimationFrame })
          runs(() => { nextAnimationFrame() })
        })

        describe('dragging the visible area', () => {
          let [originalTop, visibleArea] = []

          beforeEach(() => {
            visibleArea = minimapElement.visibleArea
            let {top, left} = visibleArea.getBoundingClientRect()
            originalTop = top

            mousedown(visibleArea, {x: left + 10, y: top + 10})
            mousemove(visibleArea, {x: left + 10, y: top + 50})

            waitsFor(() => { return nextAnimationFrame !== noAnimationFrame })
            runs(() => { nextAnimationFrame() })
          })

          afterEach(() => {
            minimapElement.endDrag()
          })

          it('scrolls the editor so that the visible area was moved down by 40 pixels', () => {
            let {top} = visibleArea.getBoundingClientRect()
            expect(top).toBeCloseTo(originalTop + 40, -1)
          })
        })
      })
    })

    //     ######  ########    ###    ##    ## ########
    //    ##    ##    ##      ## ##   ###   ## ##     ##
    //    ##          ##     ##   ##  ####  ## ##     ##
    //     ######     ##    ##     ## ## ## ## ##     ##
    //          ##    ##    ######### ##  #### ##     ##
    //    ##    ##    ##    ##     ## ##   ### ##     ##
    //     ######     ##    ##     ## ##    ## ########
    //
    //       ###    ##        #######  ##    ## ########
    //      ## ##   ##       ##     ## ###   ## ##
    //     ##   ##  ##       ##     ## ####  ## ##
    //    ##     ## ##       ##     ## ## ## ## ######
    //    ######### ##       ##     ## ##  #### ##
    //    ##     ## ##       ##     ## ##   ### ##
    //    ##     ## ########  #######  ##    ## ########

    describe('when the model is a stand-alone minimap', () => {
      beforeEach(() => {
        minimap.setStandAlone(true)
      })

      it('has a stand-alone attribute', () => {
        expect(minimapElement.hasAttribute('stand-alone')).toBeTruthy()
      })

      it('sets the minimap size when measured', () => {
        minimapElement.measureHeightAndWidth()

        expect(minimap.width).toEqual(minimapElement.clientWidth)
        expect(minimap.height).toEqual(minimapElement.clientHeight)
      })

      it('removes the controls div', () => {
        expect(minimapElement.shadowRoot.querySelector('.minimap-controls')).toBeNull()
      })

      it('removes the visible area', () => {
        expect(minimapElement.visibleArea).toBeUndefined()
      })

      it('removes the quick settings button', () => {
        atom.config.set('minimap.displayPluginsControls', true)

        waitsFor(() => { return nextAnimationFrame !== noAnimationFrame })
        runs(() => {
          nextAnimationFrame()
          expect(minimapElement.openQuickSettings).toBeUndefined()
        })
      })

      it('removes the scroll indicator', () => {
        editor.setText(mediumSample)
        editorElement.setScrollTop(50)

        waitsFor(() => { return minimapElement.frameRequested })
        runs(() => {
          nextAnimationFrame()
          atom.config.set('minimap.minimapScrollIndicator', true)
        })

        waitsFor(() => { return minimapElement.frameRequested })
        runs(() => {
          nextAnimationFrame()
          expect(minimapElement.shadowRoot.querySelector('.minimap-scroll-indicator')).toBeNull()
        })
      })

      describe('pressing the mouse on the minimap canvas', () => {
        beforeEach(() => {
          jasmineContent.appendChild(minimapElement)

          let t = 0
          spyOn(minimapElement, 'getTime').andCallFake(() => {
            let n = t
            t += 100
            return n
          })
          spyOn(minimapElement, 'requestUpdate').andCallFake(() => {})

          atom.config.set('minimap.scrollAnimation', false)

          canvas = minimapElement.getFrontCanvas()
          mousedown(canvas)
        })

        it('does not scroll the editor to the line below the mouse', () => {
          expect(editorElement.getScrollTop()).toEqual(1000)
        })
      })

      describe('and is changed to be a classical minimap again', () => {
        beforeEach(() => {
          atom.config.set('minimap.displayPluginsControls', true)
          atom.config.set('minimap.minimapScrollIndicator', true)

          minimap.setStandAlone(false)
        })

        it('recreates the destroyed elements', () => {
          expect(minimapElement.shadowRoot.querySelector('.minimap-controls')).toExist()
          expect(minimapElement.shadowRoot.querySelector('.minimap-visible-area')).toExist()
          expect(minimapElement.shadowRoot.querySelector('.minimap-scroll-indicator')).toExist()
          expect(minimapElement.shadowRoot.querySelector('.open-minimap-quick-settings')).toExist()
        })
      })
    })

    //    ########  ########  ######  ######## ########   #######  ##    ##
    //    ##     ## ##       ##    ##    ##    ##     ## ##     ##  ##  ##
    //    ##     ## ##       ##          ##    ##     ## ##     ##   ####
    //    ##     ## ######    ######     ##    ########  ##     ##    ##
    //    ##     ## ##             ##    ##    ##   ##   ##     ##    ##
    //    ##     ## ##       ##    ##    ##    ##    ##  ##     ##    ##
    //    ########  ########  ######     ##    ##     ##  #######     ##

    describe('when the model is destroyed', () => {
      beforeEach(() => {
        minimap.destroy()
      })

      it('detaches itself from its parent', () => {
        expect(minimapElement.parentNode).toBeNull()
      })

      it('stops the DOM polling interval', () => {
        spyOn(minimapElement, 'pollDOM')

        sleep(200)

        runs(() => { expect(minimapElement.pollDOM).not.toHaveBeenCalled() })
      })
    })

    //     ######   #######  ##    ## ######## ####  ######
    //    ##    ## ##     ## ###   ## ##        ##  ##    ##
    //    ##       ##     ## ####  ## ##        ##  ##
    //    ##       ##     ## ## ## ## ######    ##  ##   ####
    //    ##       ##     ## ##  #### ##        ##  ##    ##
    //    ##    ## ##     ## ##   ### ##        ##  ##    ##
    //     ######   #######  ##    ## ##       ####  ######

    describe('when the atom styles are changed', () => {
      beforeEach(() => {
        waitsFor(() => { return nextAnimationFrame !== noAnimationFrame })
        runs(() => {
          nextAnimationFrame()
          spyOn(minimapElement, 'requestForcedUpdate').andCallThrough()
          spyOn(minimapElement, 'invalidateDOMStylesCache').andCallThrough()

          let styleNode = document.createElement('style')
          styleNode.textContent = 'body{ color: #233 }'
          atom.styles.emitter.emit('did-add-style-element', styleNode)
        })

        waitsFor(() => { return minimapElement.frameRequested })
      })

      it('forces a refresh with cache invalidation', () => {
        expect(minimapElement.requestForcedUpdate).toHaveBeenCalled()
        expect(minimapElement.invalidateDOMStylesCache).toHaveBeenCalled()
      })
    })

    describe('when minimap.textOpacity is changed', () => {
      beforeEach(() => {
        spyOn(minimapElement, 'requestForcedUpdate').andCallThrough()
        atom.config.set('minimap.textOpacity', 0.3)

        waitsFor(() => { return minimapElement.frameRequested })
        runs(() => { nextAnimationFrame() })
      })

      it('requests a complete update', () => {
        expect(minimapElement.requestForcedUpdate).toHaveBeenCalled()
      })
    })

    describe('when minimap.displayCodeHighlights is changed', () => {
      beforeEach(() => {
        spyOn(minimapElement, 'requestForcedUpdate').andCallThrough()
        atom.config.set('minimap.displayCodeHighlights', true)

        waitsFor(() => { return minimapElement.frameRequested })
        runs(() => { nextAnimationFrame() })
      })

      it('requests a complete update', () => {
        expect(minimapElement.requestForcedUpdate).toHaveBeenCalled()
      })
    })

    describe('when minimap.charWidth is changed', () => {
      beforeEach(() => {
        spyOn(minimapElement, 'requestForcedUpdate').andCallThrough()
        atom.config.set('minimap.charWidth', 1)

        waitsFor(() => { return minimapElement.frameRequested })
        runs(() => { nextAnimationFrame() })
      })

      it('requests a complete update', () => {
        expect(minimapElement.requestForcedUpdate).toHaveBeenCalled()
      })
    })

    describe('when minimap.charHeight is changed', () => {
      beforeEach(() => {
        spyOn(minimapElement, 'requestForcedUpdate').andCallThrough()
        atom.config.set('minimap.charHeight', 1)

        waitsFor(() => { return minimapElement.frameRequested })
        runs(() => { nextAnimationFrame() })
      })

      it('requests a complete update', () => {
        expect(minimapElement.requestForcedUpdate).toHaveBeenCalled()
      })
    })

    describe('when minimap.interline is changed', () => {
      beforeEach(() => {
        spyOn(minimapElement, 'requestForcedUpdate').andCallThrough()
        atom.config.set('minimap.interline', 2)

        waitsFor(() => { return minimapElement.frameRequested })
        runs(() => { nextAnimationFrame() })
      })

      it('requests a complete update', () => {
        expect(minimapElement.requestForcedUpdate).toHaveBeenCalled()
      })
    })

    describe('when minimap.displayMinimapOnLeft setting is true', () => {
      it('moves the attached minimap to the left', () => {
        atom.config.set('minimap.displayMinimapOnLeft', true)
        expect(minimapElement.classList.contains('left')).toBeTruthy()
      })

      describe('when the minimap is not attached yet', () => {
        beforeEach(() => {
          editor = atom.workspace.buildTextEditor({})
          editorElement = atom.views.getView(editor)
          editorElement.setHeight(50)
          editor.setLineHeightInPixels(10)

          minimap = new Minimap({textEditor: editor})
          minimapElement = atom.views.getView(minimap)

          jasmineContent.insertBefore(editorElement, jasmineContent.firstChild)

          atom.config.set('minimap.displayMinimapOnLeft', true)
          minimapElement.attach()
        })

        it('moves the attached minimap to the left', () => {
          expect(minimapElement.classList.contains('left')).toBeTruthy()
        })
      })
    })

    describe('when minimap.adjustMinimapWidthToSoftWrap is true', () => {
      beforeEach(() => {
        atom.config.set('editor.softWrap', true)
        atom.config.set('editor.softWrapAtPreferredLineLength', true)
        atom.config.set('editor.preferredLineLength', 2)

        atom.config.set('minimap.adjustMinimapWidthToSoftWrap', true)

        waitsFor(() => { return minimapElement.frameRequested })
        runs(() => { nextAnimationFrame() })
      })

      it('adjusts the width of the minimap canvas', () => {
        expect(minimapElement.getFrontCanvas().width / devicePixelRatio).toEqual(4)
      })

      it('offsets the minimap by the difference', () => {
        expect(realOffsetLeft(minimapElement)).toBeCloseTo(editorElement.clientWidth - 4, -1)
        expect(minimapElement.clientWidth).toEqual(4)
      })

      describe('the dom polling routine', () => {
        it('does not change the value', () => {
          atom.views.performDocumentPoll()

          waitsFor(() => { return nextAnimationFrame !== noAnimationFrame })
          runs(() => {
            nextAnimationFrame()
            expect(minimapElement.getFrontCanvas().width / devicePixelRatio).toEqual(4)
          })
        })
      })

      describe('when the editor is resized', () => {
        beforeEach(() => {
          atom.config.set('editor.preferredLineLength', 6)
          editorElement.style.width = '100px'
          editorElement.style.height = '100px'

          atom.views.performDocumentPoll()

          waitsFor(() => { return nextAnimationFrame !== noAnimationFrame })
          runs(() => { nextAnimationFrame() })
        })

        it('makes the minimap smaller than soft wrap', () => {
          expect(minimapElement.offsetWidth).toBeCloseTo(12, -1)
          expect(minimapElement.style.marginRight).toEqual('')
        })
      })

      describe('and when minimap.minimapScrollIndicator setting is true', () => {
        beforeEach(() => {
          editor.setText(mediumSample)
          editorElement.setScrollTop(50)

          waitsFor(() => { return minimapElement.frameRequested })
          runs(() => {
            nextAnimationFrame()
            atom.config.set('minimap.minimapScrollIndicator', true)
          })

          waitsFor(() => { return minimapElement.frameRequested })
          runs(() => { nextAnimationFrame() })
        })

        it('offsets the scroll indicator by the difference', () => {
          let indicator = minimapElement.shadowRoot.querySelector('.minimap-scroll-indicator')
          expect(realOffsetLeft(indicator)).toBeCloseTo(2, -1)
        })
      })

      describe('and when minimap.displayPluginsControls setting is true', () => {
        beforeEach(() => {
          atom.config.set('minimap.displayPluginsControls', true)
        })

        it('offsets the scroll indicator by the difference', () => {
          let openQuickSettings = minimapElement.shadowRoot.querySelector('.open-minimap-quick-settings')
          expect(realOffsetLeft(openQuickSettings)).not.toBeCloseTo(2, -1)
        })
      })

      describe('and then disabled', () => {
        beforeEach(() => {
          atom.config.set('minimap.adjustMinimapWidthToSoftWrap', false)

          waitsFor(() => { return minimapElement.frameRequested })
          runs(() => { nextAnimationFrame() })
        })

        it('adjusts the width of the minimap', () => {
          expect(minimapElement.offsetWidth).toBeCloseTo(editorElement.offsetWidth / 10, -1)
          expect(minimapElement.style.width).toEqual('')
        })
      })

      describe('and when preferredLineLength >= 16384', () => {
        beforeEach(() => {
          atom.config.set('editor.preferredLineLength', 16384)

          waitsFor(() => { return minimapElement.frameRequested })
          runs(() => { nextAnimationFrame() })
        })

        it('adjusts the width of the minimap', () => {
          expect(minimapElement.offsetWidth).toBeCloseTo(editorElement.offsetWidth / 10, -1)
          expect(minimapElement.style.width).toEqual('')
        })
      })
    })

    describe('when minimap.minimapScrollIndicator setting is true', () => {
      beforeEach(() => {
        editor.setText(mediumSample)
        editorElement.setScrollTop(50)

        waitsFor(() => { return minimapElement.frameRequested })
        runs(() => { nextAnimationFrame() })

        atom.config.set('minimap.minimapScrollIndicator', true)
      })

      it('adds a scroll indicator in the element', () => {
        expect(minimapElement.shadowRoot.querySelector('.minimap-scroll-indicator')).toExist()
      })

      describe('and then deactivated', () => {
        it('removes the scroll indicator from the element', () => {
          atom.config.set('minimap.minimapScrollIndicator', false)
          expect(minimapElement.shadowRoot.querySelector('.minimap-scroll-indicator')).not.toExist()
        })
      })

      describe('on update', () => {
        beforeEach(() => {
          editorElement.style.height = '500px'

          atom.views.performDocumentPoll()

          waitsFor(() => { return nextAnimationFrame !== noAnimationFrame })
          runs(() => { nextAnimationFrame() })
        })

        it('adjusts the size and position of the indicator', () => {
          let indicator = minimapElement.shadowRoot.querySelector('.minimap-scroll-indicator')

          let height = editorElement.getHeight() * (editorElement.getHeight() / minimap.getHeight())
          let scroll = (editorElement.getHeight() - height) * minimap.getTextEditorScrollRatio()

          expect(indicator.offsetHeight).toBeCloseTo(height, 0)
          expect(realOffsetTop(indicator)).toBeCloseTo(scroll, 0)
        })
      })

      describe('when the minimap cannot scroll', () => {
        beforeEach(() => {
          editor.setText(smallSample)

          waitsFor(() => { return minimapElement.frameRequested })
          runs(() => { nextAnimationFrame() })
        })

        it('removes the scroll indicator', () => {
          expect(minimapElement.shadowRoot.querySelector('.minimap-scroll-indicator')).not.toExist()
        })

        describe('and then can scroll again', () => {
          beforeEach(() => {
            editor.setText(largeSample)

            waitsFor(() => { return minimapElement.frameRequested })
            runs(() => { nextAnimationFrame() })
          })

          it('attaches the scroll indicator', () => {
            waitsFor(() => { return minimapElement.shadowRoot.querySelector('.minimap-scroll-indicator') })
          })
        })
      })
    })

    describe('when minimap.absoluteMode setting is true', () => {
      beforeEach(() => {
        atom.config.set('minimap.absoluteMode', true)
      })

      it('adds a absolute class to the minimap element', () => {
        expect(minimapElement.classList.contains('absolute')).toBeTruthy()
      })

      describe('when minimap.displayMinimapOnLeft setting is true', () => {
        it('also adds a left class to the minimap element', () => {
          atom.config.set('minimap.displayMinimapOnLeft', true)
          expect(minimapElement.classList.contains('absolute')).toBeTruthy()
          expect(minimapElement.classList.contains('left')).toBeTruthy()
        })
      })
    })

    describe('when the smoothScrolling setting is disabled', () => {
      beforeEach(() => {
        atom.config.set('minimap.smoothScrolling', false)
      })
      it('does not offset the canvas when the scroll does not match line height', () => {
        editorElement.setScrollTop(1004)

        waitsFor(() => { return nextAnimationFrame !== noAnimationFrame })
        runs(() => {
          nextAnimationFrame()

          expect(realOffsetTop(canvas)).toEqual(0)
        })
      })
    })

    //     #######  ##     ## ####  ######  ##    ##
    //    ##     ## ##     ##  ##  ##    ## ##   ##
    //    ##     ## ##     ##  ##  ##       ##  ##
    //    ##     ## ##     ##  ##  ##       #####
    //    ##  ## ## ##     ##  ##  ##       ##  ##
    //    ##    ##  ##     ##  ##  ##    ## ##   ##
    //     ##### ##  #######  ####  ######  ##    ##
    //
    //     ######  ######## ######## ######## #### ##    ##  ######    ######
    //    ##    ## ##          ##       ##     ##  ###   ## ##    ##  ##    ##
    //    ##       ##          ##       ##     ##  ####  ## ##        ##
    //     ######  ######      ##       ##     ##  ## ## ## ##   ####  ######
    //          ## ##          ##       ##     ##  ##  #### ##    ##        ##
    //    ##    ## ##          ##       ##     ##  ##   ### ##    ##  ##    ##
    //     ######  ########    ##       ##    #### ##    ##  ######    ######

    describe('when minimap.displayPluginsControls setting is true', () => {
      let [openQuickSettings, quickSettingsElement, workspaceElement] = []
      beforeEach(() => {
        atom.config.set('minimap.displayPluginsControls', true)
      })

      it('has a div to open the quick settings', () => {
        expect(minimapElement.shadowRoot.querySelector('.open-minimap-quick-settings')).toExist()
      })

      describe('clicking on the div', () => {
        beforeEach(() => {
          workspaceElement = atom.views.getView(atom.workspace)
          jasmineContent.appendChild(workspaceElement)

          openQuickSettings = minimapElement.shadowRoot.querySelector('.open-minimap-quick-settings')
          mousedown(openQuickSettings)

          quickSettingsElement = workspaceElement.querySelector('minimap-quick-settings')
        })

        afterEach(() => {
          minimapElement.quickSettingsElement.destroy()
        })

        it('opens the quick settings view', () => {
          expect(quickSettingsElement).toExist()
        })

        it('positions the quick settings view next to the minimap', () => {
          let minimapBounds = minimapElement.getFrontCanvas().getBoundingClientRect()
          let settingsBounds = quickSettingsElement.getBoundingClientRect()

          expect(realOffsetTop(quickSettingsElement)).toBeCloseTo(minimapBounds.top, 0)
          expect(realOffsetLeft(quickSettingsElement)).toBeCloseTo(minimapBounds.left - settingsBounds.width, 0)
        })
      })

      describe('when the displayMinimapOnLeft setting is enabled', () => {
        describe('clicking on the div', () => {
          beforeEach(() => {
            atom.config.set('minimap.displayMinimapOnLeft', true)

            workspaceElement = atom.views.getView(atom.workspace)
            jasmineContent.appendChild(workspaceElement)

            openQuickSettings = minimapElement.shadowRoot.querySelector('.open-minimap-quick-settings')
            mousedown(openQuickSettings)

            quickSettingsElement = workspaceElement.querySelector('minimap-quick-settings')
          })

          afterEach(() => {
            minimapElement.quickSettingsElement.destroy()
          })

          it('positions the quick settings view next to the minimap', () => {
            let minimapBounds = minimapElement.getFrontCanvas().getBoundingClientRect()

            expect(realOffsetTop(quickSettingsElement)).toBeCloseTo(minimapBounds.top, 0)
            expect(realOffsetLeft(quickSettingsElement)).toBeCloseTo(minimapBounds.right, 0)
          })
        })
      })

      describe('when the adjustMinimapWidthToSoftWrap setting is enabled', () => {
        let [controls] = []
        beforeEach(() => {
          atom.config.set('editor.softWrap', true)
          atom.config.set('editor.softWrapAtPreferredLineLength', true)
          atom.config.set('editor.preferredLineLength', 2)

          atom.config.set('minimap.adjustMinimapWidthToSoftWrap', true)
          nextAnimationFrame()

          controls = minimapElement.shadowRoot.querySelector('.minimap-controls')
          openQuickSettings = minimapElement.shadowRoot.querySelector('.open-minimap-quick-settings')

          editorElement.style.width = '1024px'

          atom.views.performDocumentPoll()
          waitsFor(() => { return minimapElement.frameRequested })
          runs(() => { nextAnimationFrame() })
        })

        it('adjusts the size of the control div to fit in the minimap', () => {
          expect(controls.clientWidth).toEqual(minimapElement.getFrontCanvas().clientWidth / devicePixelRatio)
        })

        it('positions the controls div over the canvas', () => {
          let controlsRect = controls.getBoundingClientRect()
          let canvasRect = minimapElement.getFrontCanvas().getBoundingClientRect()
          expect(controlsRect.left).toEqual(canvasRect.left)
          expect(controlsRect.right).toEqual(canvasRect.right)
        })

        describe('when the displayMinimapOnLeft setting is enabled', () => {
          beforeEach(() => {
            atom.config.set('minimap.displayMinimapOnLeft', true)
          })

          it('adjusts the size of the control div to fit in the minimap', () => {
            expect(controls.clientWidth).toEqual(minimapElement.getFrontCanvas().clientWidth / devicePixelRatio)
          })

          it('positions the controls div over the canvas', () => {
            let controlsRect = controls.getBoundingClientRect()
            let canvasRect = minimapElement.getFrontCanvas().getBoundingClientRect()
            expect(controlsRect.left).toEqual(canvasRect.left)
            expect(controlsRect.right).toEqual(canvasRect.right)
          })

          describe('clicking on the div', () => {
            beforeEach(() => {
              workspaceElement = atom.views.getView(atom.workspace)
              jasmineContent.appendChild(workspaceElement)

              openQuickSettings = minimapElement.shadowRoot.querySelector('.open-minimap-quick-settings')
              mousedown(openQuickSettings)

              quickSettingsElement = workspaceElement.querySelector('minimap-quick-settings')
            })

            afterEach(() => {
              minimapElement.quickSettingsElement.destroy()
            })

            it('positions the quick settings view next to the minimap', () => {
              let minimapBounds = minimapElement.getFrontCanvas().getBoundingClientRect()

              expect(realOffsetTop(quickSettingsElement)).toBeCloseTo(minimapBounds.top, 0)
              expect(realOffsetLeft(quickSettingsElement)).toBeCloseTo(minimapBounds.right, 0)
            })
          })
        })
      })

      describe('when the quick settings view is open', () => {
        beforeEach(() => {
          workspaceElement = atom.views.getView(atom.workspace)
          jasmineContent.appendChild(workspaceElement)

          openQuickSettings = minimapElement.shadowRoot.querySelector('.open-minimap-quick-settings')
          mousedown(openQuickSettings)

          quickSettingsElement = workspaceElement.querySelector('minimap-quick-settings')
        })

        it('sets the on right button active', () => {
          expect(quickSettingsElement.querySelector('.btn.selected:last-child')).toExist()
        })

        describe('clicking on the code highlight item', () => {
          beforeEach(() => {
            let item = quickSettingsElement.querySelector('li.code-highlights')
            mousedown(item)
          })

          it('toggles the code highlights on the minimap element', () => {
            expect(minimapElement.displayCodeHighlights).toBeTruthy()
          })

          it('requests an update', () => {
            expect(minimapElement.frameRequested).toBeTruthy()
          })
        })

        describe('clicking on the absolute mode item', () => {
          beforeEach(() => {
            let item = quickSettingsElement.querySelector('li.absolute-mode')
            mousedown(item)
          })

          it('toggles the absolute-mode setting', () => {
            expect(atom.config.get('minimap.absoluteMode')).toBeTruthy()
            expect(minimapElement.absoluteMode).toBeTruthy()
          })
        })

        describe('clicking on the on left button', () => {
          beforeEach(() => {
            let item = quickSettingsElement.querySelector('.btn:first-child')
            mousedown(item)
          })

          it('toggles the displayMinimapOnLeft setting', () => {
            expect(atom.config.get('minimap.displayMinimapOnLeft')).toBeTruthy()
          })

          it('changes the buttons activation state', () => {
            expect(quickSettingsElement.querySelector('.btn.selected:last-child')).not.toExist()
            expect(quickSettingsElement.querySelector('.btn.selected:first-child')).toExist()
          })
        })

        describe('core:move-left', () => {
          beforeEach(() => {
            atom.commands.dispatch(quickSettingsElement, 'core:move-left')
          })

          it('toggles the displayMinimapOnLeft setting', () => {
            expect(atom.config.get('minimap.displayMinimapOnLeft')).toBeTruthy()
          })

          it('changes the buttons activation state', () => {
            expect(quickSettingsElement.querySelector('.btn.selected:last-child')).not.toExist()
            expect(quickSettingsElement.querySelector('.btn.selected:first-child')).toExist()
          })
        })

        describe('core:move-right when the minimap is on the right', () => {
          beforeEach(() => {
            atom.config.set('minimap.displayMinimapOnLeft', true)
            atom.commands.dispatch(quickSettingsElement, 'core:move-right')
          })

          it('toggles the displayMinimapOnLeft setting', () => {
            expect(atom.config.get('minimap.displayMinimapOnLeft')).toBeFalsy()
          })

          it('changes the buttons activation state', () => {
            expect(quickSettingsElement.querySelector('.btn.selected:first-child')).not.toExist()
            expect(quickSettingsElement.querySelector('.btn.selected:last-child')).toExist()
          })
        })

        describe('clicking on the open settings button again', () => {
          beforeEach(() => {
            mousedown(openQuickSettings)
          })

          it('closes the quick settings view', () => {
            expect(workspaceElement.querySelector('minimap-quick-settings')).not.toExist()
          })

          it('removes the view from the element', () => {
            expect(minimapElement.quickSettingsElement).toBeNull()
          })
        })

        describe('when an external event destroys the view', () => {
          beforeEach(() => {
            minimapElement.quickSettingsElement.destroy()
          })

          it('removes the view reference from the element', () => {
            expect(minimapElement.quickSettingsElement).toBeNull()
          })
        })
      })

      describe('then disabling it', () => {
        beforeEach(() => {
          atom.config.set('minimap.displayPluginsControls', false)
        })

        it('removes the div', () => {
          expect(minimapElement.shadowRoot.querySelector('.open-minimap-quick-settings')).not.toExist()
        })
      })

      describe('with plugins registered in the package', () => {
        let [minimapPackage, pluginA, pluginB] = []
        beforeEach(() => {
          waitsForPromise(() => {
            return atom.packages.activatePackage('minimap').then((pkg) => {
              minimapPackage = pkg.mainModule
            })
          })

          runs(() => {
            class Plugin {
              active = false
              activatePlugin () { this.active = true }
              deactivatePlugin () { this.active = false }
              isActive () { return this.active }
            }

            pluginA = new Plugin()
            pluginB = new Plugin()

            minimapPackage.registerPlugin('dummyA', pluginA)
            minimapPackage.registerPlugin('dummyB', pluginB)

            workspaceElement = atom.views.getView(atom.workspace)
            jasmineContent.appendChild(workspaceElement)

            openQuickSettings = minimapElement.shadowRoot.querySelector('.open-minimap-quick-settings')
            mousedown(openQuickSettings)

            quickSettingsElement = workspaceElement.querySelector('minimap-quick-settings')
          })
        })

        it('creates one list item for each registered plugin', () => {
          expect(quickSettingsElement.querySelectorAll('li').length).toEqual(5)
        })

        it('selects the first item of the list', () => {
          expect(quickSettingsElement.querySelector('li.selected:first-child')).toExist()
        })

        describe('core:confirm', () => {
          beforeEach(() => {
            atom.commands.dispatch(quickSettingsElement, 'core:confirm')
          })

          it('disable the plugin of the selected item', () => {
            expect(pluginA.isActive()).toBeFalsy()
          })

          describe('triggered a second time', () => {
            beforeEach(() => {
              atom.commands.dispatch(quickSettingsElement, 'core:confirm')
            })

            it('enable the plugin of the selected item', () => {
              expect(pluginA.isActive()).toBeTruthy()
            })
          })

          describe('on the code highlight item', () => {
            let [initial] = []
            beforeEach(() => {
              initial = minimapElement.displayCodeHighlights
              atom.commands.dispatch(quickSettingsElement, 'core:move-down')
              atom.commands.dispatch(quickSettingsElement, 'core:move-down')
              atom.commands.dispatch(quickSettingsElement, 'core:confirm')
            })

            it('toggles the code highlights on the minimap element', () => {
              expect(minimapElement.displayCodeHighlights).toEqual(!initial)
            })
          })

          describe('on the absolute mode item', () => {
            let [initial] = []
            beforeEach(() => {
              initial = atom.config.get('minimap.absoluteMode')
              atom.commands.dispatch(quickSettingsElement, 'core:move-down')
              atom.commands.dispatch(quickSettingsElement, 'core:move-down')
              atom.commands.dispatch(quickSettingsElement, 'core:move-down')
              atom.commands.dispatch(quickSettingsElement, 'core:confirm')
            })

            it('toggles the code highlights on the minimap element', () => {
              expect(atom.config.get('minimap.absoluteMode')).toEqual(!initial)
            })
          })
        })

        describe('core:move-down', () => {
          beforeEach(() => {
            atom.commands.dispatch(quickSettingsElement, 'core:move-down')
          })

          it('selects the second item', () => {
            expect(quickSettingsElement.querySelector('li.selected:nth-child(2)')).toExist()
          })

          describe('reaching a separator', () => {
            beforeEach(() => {
              atom.commands.dispatch(quickSettingsElement, 'core:move-down')
            })

            it('moves past the separator', () => {
              expect(quickSettingsElement.querySelector('li.code-highlights.selected')).toExist()
            })
          })

          describe('then core:move-up', () => {
            beforeEach(() => {
              atom.commands.dispatch(quickSettingsElement, 'core:move-up')
            })

            it('selects again the first item of the list', () => {
              expect(quickSettingsElement.querySelector('li.selected:first-child')).toExist()
            })
          })
        })

        describe('core:move-up', () => {
          beforeEach(() => {
            atom.commands.dispatch(quickSettingsElement, 'core:move-up')
          })

          it('selects the last item', () => {
            expect(quickSettingsElement.querySelector('li.selected:last-child')).toExist()
          })

          describe('reaching a separator', () => {
            beforeEach(() => {
              atom.commands.dispatch(quickSettingsElement, 'core:move-up')
              atom.commands.dispatch(quickSettingsElement, 'core:move-up')
            })

            it('moves past the separator', () => {
              expect(quickSettingsElement.querySelector('li.selected:nth-child(2)')).toExist()
            })
          })

          describe('then core:move-down', () => {
            beforeEach(() => {
              atom.commands.dispatch(quickSettingsElement, 'core:move-down')
            })

            it('selects again the first item of the list', () => {
              expect(quickSettingsElement.querySelector('li.selected:first-child')).toExist()
            })
          })
        })
      })
    })
  })
})<|MERGE_RESOLUTION|>--- conflicted
+++ resolved
@@ -108,13 +108,8 @@
     })
 
     afterEach(() => {
-<<<<<<< HEAD
       minimap.destroy()
       window.requestAnimationFrame = requestAnimationFrameSafe
-=======
-      window.requestAnimationFrame = requestAnimationFrameSafe
-      minimap.destroy()
->>>>>>> 7b620d8b
     })
 
     it('takes the height of the editor', () => {
@@ -330,7 +325,6 @@
 
       xdescribe('with overlay decorations', () => {
         let [renderRoutine] = []
-<<<<<<< HEAD
 
         beforeEach(() => {
           spyOn(minimapElement, 'drawOverlayDecoration').andCallThrough()
@@ -338,12 +332,6 @@
           renderRoutine = jasmine.createSpy('renderRoutine').andCallFake(() => {
             console.log(arguments)
           })
-=======
-        beforeEach(() => {
-          spyOn(minimapElement, 'drawOverlayDecoration').andCallThrough()
-
-          renderRoutine = jasmine.createSpy('renderRoutine')
->>>>>>> 7b620d8b
 
           const properties = {
             type: 'overlay',
@@ -365,11 +353,7 @@
           })
         })
 
-<<<<<<< HEAD
         it('calls the render routine once per decorations on screen', () => {
-=======
-        it('draws each decoration only once', () => {
->>>>>>> 7b620d8b
           expect(minimapElement.drawOverlayDecoration).toHaveBeenCalled()
           expect(minimapElement.drawOverlayDecoration.calls.length).toEqual(2)
 
@@ -613,11 +597,6 @@
         })
 
         it('scrolls the editor to the line below the mouse', () => {
-<<<<<<< HEAD
-=======
-          // Should be 400 on stable and 480 on beta.
-          // I'm still looking for a reason.
->>>>>>> 7b620d8b
           expect(editorElement.getScrollTop()).toBeGreaterThan(380)
         })
       })
