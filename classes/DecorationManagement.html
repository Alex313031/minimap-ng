<!DOCTYPE html>
<html>
  <head>
  <meta charset='UTF-8'>
  <title>Minimap API Documentation</title>
  <link rel='stylesheet' href='..&#47;assets/biscotto.css' type='text/css'>
  <script src='..&#47;assets/biscotto.js'></script>
  <script src='..&#47;assets/search_data.js'></script>
</head>
  <body>
    <div id='base' data-path='..&#47;'></div>
<div id='header'>
  <div id='menu'>
    <a href='..&#47;class_index.html' title='Index'>Index</a>
    &raquo;
    <span class='title'>DecorationManagement</span>
    <nav>
      <ul>
        <li class='noframes'>
          (<a class='noframes' href='#'>no frames</a>)
        </li>
      </ul>
    </nav>
    <div id='search'>
      <a id='class_list_link' href='..&#47;class_list.html'>Classes</a>
      <a id='file_list_link' href='..&#47;file_list.html'>Files</a>
      <a id='method_list_link' href='..&#47;method_list.html'>Methods</a>
      <a id='extra_list_link' href='..&#47;extra_list.html'>Extras</a>
    </div>
  </div>
  <iframe id='search_frame'></iframe>
  <div id='fuzzySearch'>
    <input type='text'>
    <ol></ol>
  </div>
  <div id='help'>
    <p>
      Quickly fuzzy find classes, mixins, methods, file:
    </p>
    <ul>
      <li>
        <span>Ctrl-T</span>
        Open fuzzy finder dialog
      </li>
    </ul>
    <p>
      In frame mode you can toggle the list naviation frame on the left side:
    </p>
    <ul>
      <li>
        <span>Ctrl-L</span>
        Toggle list view
      </li>
    </ul>
    <p>
      You can focus a list in frame mode or toggle a tab in frameless mode:
    </p>
    <ul>
      <li>
        <span>Ctrl-C</span>
        Class list
      </li>
      <li>
        <span>Ctrl-I</span>
        Mixin list
      </li>
      <li>
        <span>Ctrl-F</span>
        File list
      </li>
      <li>
        <span>Ctrl-M</span>
        Method list
      </li>
      <li>
        <span>Ctrl-E</span>
        Extras list
      </li>
    </ul>
    <p>
      You can focus and blur the search input:
    </p>
    <ul>
      <li>
        <span>Ctrl-S</span>
        Focus search input
      </li>
      <li>
        <span>Esc</span>
        Blur search input
      </li>
    </ul>
    <p>
      In frameless mode you can close the list tab:
    </p>
    <ul>
      <li>
        <span>Esc</span>
        Close list tab
      </li>
    </ul>
  </div>
</div>
    <div id='content'>
      <h1>
        Class
        DecorationManagement
      </h1>
      <table class='box'>
        <tr>
          <td>Defined in:</td>
          <td>lib&#47;mixins&#47;decoration-management.coffee</td>
        </tr>
        <tr>
          <td>Inherits:</td>
          <td>
            Mixin
          </td>
        </tr>
      </table>
      <h2>Overview</h2>
      <div class='docstring'>
   Public: The mixin that provides the decorations API to the minimap editor
view. 
</div>
<div class='tags'>
</div>
      <h2>Instance Method Summary</h2>
      <ul class='summary'>
  <li>
    <span class='signature'>
      <a href='#decorateMarker-instance'>
        ::<strong>decorateMarker</strong>(marker, decorationParams)
      </a>
    </span>
    <span class='desc'>
      Adds a decoration that tracks a <code>Marker</code>.
    </span>
  </li>
  <li>
    <span class='signature'>
      <a href='#decorationForId-instance'>
        ::<strong>decorationForId</strong>(id)
      </a>
    </span>
    <span class='desc'>
      Returns the decoration with the passed-in id.
    </span>
  </li>
  <li>
    <span class='signature'>
      <a href='#decorationsForScreenRowRange-instance'>
        Array ::<strong>decorationsForScreenRowRange</strong>(startScreenRow, endScreenRow)
      </a>
    </span>
    <span class='desc'>
      Returns all the decorations that intersect the passed-in row range.
    </span>
  </li>
  <li>
    <span class='signature'>
      <a href='#decorationsForScreenRowRangeByTypeThenRows-instance'>
        Object ::<strong>decorationsForScreenRowRangeByTypeThenRows</strong>(startScreenRow, endScreenRow)
      </a>
    </span>
    <span class='desc'>
      Returns the decorations that intersects the passed-in row range in a structured way.
    </span>
  </li>
  <li>
    <span class='signature'>
      <a href='#initializeDecorations-instance'>
        ::<strong>initializeDecorations</strong>()
      </a>
    </span>
    <span class='desc'>
      Initializes the decorations related properties.
    </span>
  </li>
  <li>
    <span class='signature'>
      <a href='#onDidAddDecoration-instance'>
        ::<strong>onDidAddDecoration</strong>(callback)
      </a>
    </span>
    <span class='desc'>
      
    </span>
  </li>
  <li>
    <span class='signature'>
      <a href='#onDidChangeDecoration-instance'>
        ::<strong>onDidChangeDecoration</strong>(callback)
      </a>
    </span>
    <span class='desc'>
      
    </span>
  </li>
  <li>
    <span class='signature'>
      <a href='#onDidRemoveDecoration-instance'>
        ::<strong>onDidRemoveDecoration</strong>(callback)
      </a>
    </span>
    <span class='desc'>
      
    </span>
  </li>
  <li>
    <span class='signature'>
      <a href='#onDidUpdateDecoration-instance'>
        ::<strong>onDidUpdateDecoration</strong>(callback)
      </a>
    </span>
    <span class='desc'>
      
    </span>
  </li>
  <li>
    <span class='signature'>
      <a href='#removeAllDecorations-instance'>
        ::<strong>removeAllDecorations</strong>()
      </a>
    </span>
    <span class='desc'>
      
    </span>
  </li>
  <li>
    <span class='signature'>
      <a href='#removeAllDecorationsForMarker-instance'>
        ::<strong>removeAllDecorationsForMarker</strong>(marker)
      </a>
    </span>
    <span class='desc'>
      Removes all the decorations registered for the passed-in marker.
    </span>
  </li>
  <li>
    <span class='signature'>
      <a href='#removeDecoration-instance'>
        ::<strong>removeDecoration</strong>(decoration)
      </a>
    </span>
    <span class='desc'>
      Removes a <code>Decoration</code> from this minimap.
    </span>
  </li>
</ul>
      <h2>Instance Method Details</h2>
      <div class='methods'>
  <div class='method_details'>
    <p class='signature' id='decorateMarker-instance'>
      ::<strong>decorateMarker</strong>(marker, decorationParams)
      <a class='gh-link' href='https:&#47;&#47;github.com&#47;atom-minimap&#47;minimap
<<<<<<< HEAD
&#47;blob&#47;v4.4.0
/lib&#47;mixins&#47;decoration-management.coffee#L130'>Source</a>
=======
&#47;blob&#47;v4.3.1
/lib&#47;mixins&#47;decoration-management.coffee#L106'>Source</a>
>>>>>>> 608cd515
    </p>
    <div class='docstring'>
   Public: Adds a decoration that tracks a `Marker`. When the marker moves,
is invalidated, or is destroyed, the decoration will be updated to reflect
the marker's state.

There are three types of supported decorations:

* __line__: Fills the line background with the decoration color.
* __highlight__: Renders a colored rectangle on the minimap. The highlight
  is rendered above the line's text.
* __highlight-over__: Same as __highlight__.
* __highlight-under__: Renders a colored rectangle on the minimap. The
  highlight is rendered below the line's text.

marker - A `Marker` you want this decoration to follow.
decorationParams - An <a href='https://developer.mozilla.org/en-US/docs/JavaScript/Reference/Global_Objects/Object'>Object</a> representing the decoration eg.
                  `type: 'gutter', class: 'linter-error'`.
                  The object can have the following properties:
                  :type - The type <a href='https://developer.mozilla.org/en-US/docs/JavaScript/Reference/Global_Objects/String'>String</a>. There are a few supported
                          decoration types: `line`, `highlight`,
                          `highlight-over` and `highlight-under`
                  :class - This CSS class <a href='https://developer.mozilla.org/en-US/docs/JavaScript/Reference/Global_Objects/String'>String</a> will be used to retrieve
                           the background color of the decoration by
                           building a scope corresponding to `.minimap
                           .editor <your-class>`.
                  :scope - The scope <a href='https://developer.mozilla.org/en-US/docs/JavaScript/Reference/Global_Objects/String'>String</a> to use to retrieve the
                           decoration background. Note that if the `scope`
                           property is set, the `class` won't be used.
                  :color - The color <a href='https://developer.mozilla.org/en-US/docs/JavaScript/Reference/Global_Objects/String'>String</a> to use to render the
                           decoration. When set, neither `scope` nor `class`
                           are used.

Returns a `Decoration` object. 
</div>
<div class='tags'>
  <h3>Parameters:</h3>
  <ul class='param'>
    <li>
      <span class='name'>marker</span>
      &mdash;
      <span class='desc'>A <code>Marker</code> you want this decoration to follow.</span>
    </li>
    <li>
      <span class='type'>(Object)</span>
      <span class='name'>decorationParams</span>
      &mdash;
      <span class='desc'>An <a href='https://developer.mozilla.org/en-US/docs/JavaScript/Reference/Global_Objects/Object'>Object</a> representing the decoration eg. <code>{type: &#39;gutter&#39;, class: &#39;linter-error&#39;}</code>. The object can have the following properties:</span>
    </li>
    <ul class='options'>
      <li>
        <span class='type'>(String)</span>
        <span class='name'>type</span>
        &mdash;
        <span class='desc'>The type <a href='https://developer.mozilla.org/en-US/docs/JavaScript/Reference/Global_Objects/String'>String</a>. There are a few supported decoration types: <code>line</code>, <code>highlight</code>, <code>highlight-over</code> and <code>highlight-under</code></span>
      </li>
      <li>
        <span class='type'>(String)</span>
        <span class='name'>class</span>
        &mdash;
        <span class='desc'>This CSS class <a href='https://developer.mozilla.org/en-US/docs/JavaScript/Reference/Global_Objects/String'>String</a> will be used to retrieve the background color of the decoration by building a scope corresponding to `.minimap .editor <your-class>`.</span>
      </li>
      <li>
        <span class='type'>(String)</span>
        <span class='name'>scope</span>
        &mdash;
        <span class='desc'>The scope <a href='https://developer.mozilla.org/en-US/docs/JavaScript/Reference/Global_Objects/String'>String</a> to use to retrieve the decoration background. Note that if the <code>scope</code> property is set, the <code>class</code> won&#39;t be used.</span>
      </li>
      <li>
        <span class='type'>(String)</span>
        <span class='name'>color</span>
        &mdash;
        <span class='desc'>The color <a href='https://developer.mozilla.org/en-US/docs/JavaScript/Reference/Global_Objects/String'>String</a> to use to render the decoration. When set, neither <code>scope</code> nor <code>class</code> are used.</span>
      </li>
    </ul>
  </ul>
  <h3>Returns:</h3>
  <ul class='return'>
    <li>
      <span class='type'></span>
      <span class='desc'>Returns a <code>Decoration</code> object.</span>
    </li>
  </ul>
</div>
  </div>
  <div class='method_details'>
    <p class='signature' id='decorationForId-instance'>
      ::<strong>decorationForId</strong>(id)
      <a class='gh-link' href='https:&#47;&#47;github.com&#47;atom-minimap&#47;minimap
<<<<<<< HEAD
&#47;blob&#47;v4.4.0
=======
&#47;blob&#47;v4.3.1
>>>>>>> 608cd515
/lib&#47;mixins&#47;decoration-management.coffee#L38'>Source</a>
    </p>
    <div class='docstring'>
   Public: Returns the decoration with the passed-in id.

id - The decoration id <a href='https://developer.mozilla.org/en-US/docs/JavaScript/Reference/Global_Objects/Number'>Number</a>.

Returns a `Decoration`. 
</div>
<div class='tags'>
  <h3>Parameters:</h3>
  <ul class='param'>
    <li>
      <span class='type'>(Number)</span>
      <span class='name'>id</span>
      &mdash;
      <span class='desc'>The decoration id <a href='https://developer.mozilla.org/en-US/docs/JavaScript/Reference/Global_Objects/Number'>Number</a>.</span>
    </li>
  </ul>
  <h3>Returns:</h3>
  <ul class='return'>
    <li>
      <span class='type'></span>
      <span class='desc'>Returns a <code>Decoration</code>.</span>
    </li>
  </ul>
</div>
  </div>
  <div class='method_details'>
<<<<<<< HEAD
    <p class='signature' id='decorationsForScreenRowRange-instance'>
      Array ::<strong>decorationsForScreenRowRange</strong>(startScreenRow, endScreenRow)
      <a class='gh-link' href='https:&#47;&#47;github.com&#47;atom-minimap&#47;minimap
&#47;blob&#47;v4.4.0
/lib&#47;mixins&#47;decoration-management.coffee#L47'>Source</a>
    </p>
    <div class='docstring'>
  <p>Returns all the decorations that intersect the passed-in row range.</p>
=======
    <p class='signature' id='decorationsByTypesForRow-instance'>
      Array ::<strong>decorationsByTypesForRow</strong>(row, types..., decorations)
      <a class='gh-link' href='https:&#47;&#47;github.com&#47;atom-minimap&#47;minimap
&#47;blob&#47;v4.3.1
/lib&#47;mixins&#47;decoration-management.coffee#L49'>Source</a>
    </p>
    <div class='docstring'>
   Public: Returns all the decorations of the given type that intersect the passed-in
row.

row - The row <a href='https://developer.mozilla.org/en-US/docs/JavaScript/Reference/Global_Objects/Number'>Number</a>.
types - A list of decoration types <a href='https://developer.mozilla.org/en-US/docs/JavaScript/Reference/Global_Objects/String'>String</a>.
decorations - An <a href='https://developer.mozilla.org/en-US/docs/JavaScript/Reference/Global_Objects/Array'>Array</a> of decorations.

Returns an <a href='https://developer.mozilla.org/en-US/docs/JavaScript/Reference/Global_Objects/Array'>Array</a> of decorations. 
>>>>>>> 608cd515
</div>
<div class='tags'>
  <h3>Parameters:</h3>
  <ul class='param'>
    <li>
      <span class='type'>(Number)</span>
      <span class='name'>startScreenRow</span>
      &mdash;
      <span class='desc'>The index <a href='https://developer.mozilla.org/en-US/docs/JavaScript/Reference/Global_Objects/Number'>Number</a> of the starting screen row.</span>
    </li>
    <li>
      <span class='type'>(Number)</span>
      <span class='name'>endScreenRow</span>
      &mdash;
      <span class='desc'>The index <a href='https://developer.mozilla.org/en-US/docs/JavaScript/Reference/Global_Objects/Number'>Number</a> of the ending screen row.</span>
    </li>
  </ul>
  <h3>Returns:</h3>
  <ul class='return'>
    <li>
      <span class='type'></span>
      (<tt>Array</tt>)
      &mdash;
      <span class='desc'>Returns an <a href='https://developer.mozilla.org/en-US/docs/JavaScript/Reference/Global_Objects/Array'>Array</a> of decorations.</span>
    </li>
  </ul>
</div>
  </div>
  <div class='method_details'>
<<<<<<< HEAD
    <p class='signature' id='decorationsForScreenRowRangeByTypeThenRows-instance'>
      Object ::<strong>decorationsForScreenRowRangeByTypeThenRows</strong>(startScreenRow, endScreenRow)
      <a class='gh-link' href='https:&#47;&#47;github.com&#47;atom-minimap&#47;minimap
&#47;blob&#47;v4.4.0
/lib&#47;mixins&#47;decoration-management.coffee#L81'>Source</a>
    </p>
    <div class='docstring'>
  <p>Returns the decorations that intersects the passed-in row range in a structured way.</p><p>The returned object look like:</p><pre><code class="lang-coffee">{
  &#39;line&#39;:
    &#39;1&#39;: [...]
    &#39;2&#39;: [...]
  &#39;highlight-over&#39;:
    &#39;10&#39;: [...]
    &#39;11&#39;: [...]
}
</code></pre><p>At the first level, the keys are the available decoration types.
At the second level, the keys are the row index for which there
are decorations available. The value is an array containing the
decorations that intersects with the corresponding row.</p>
=======
    <p class='signature' id='decorationsForScreenRowRange-instance'>
      Array ::<strong>decorationsForScreenRowRange</strong>(startScreenRow, endScreenRow)
      <a class='gh-link' href='https:&#47;&#47;github.com&#47;atom-minimap&#47;minimap
&#47;blob&#47;v4.3.1
/lib&#47;mixins&#47;decoration-management.coffee#L65'>Source</a>
    </p>
    <div class='docstring'>
   Public: Returns all the decorations that intersect the passed-in row range.

startScreenRow - The index <a href='https://developer.mozilla.org/en-US/docs/JavaScript/Reference/Global_Objects/Number'>Number</a> of the starting screen row.
endScreenRow - The index <a href='https://developer.mozilla.org/en-US/docs/JavaScript/Reference/Global_Objects/Number'>Number</a> of the ending screen row.

Returns an <a href='https://developer.mozilla.org/en-US/docs/JavaScript/Reference/Global_Objects/Array'>Array</a> of decorations. 
>>>>>>> 608cd515
</div>
<div class='tags'>
  <h3>Parameters:</h3>
  <ul class='param'>
    <li>
      <span class='name'>startScreenRow</span>
      &mdash;
      <span class='desc'>The starting row index.</span>
    </li>
    <li>
      <span class='name'>endScreenRow</span>
      &mdash;
      <span class='desc'>The ending row index.</span>
    </li>
  </ul>
  <h3>Returns:</h3>
  <ul class='return'>
    <li>
      <span class='type'></span>
      (<tt>Object</tt>)
      &mdash;
      <span class='desc'>Returns an <a href='https://developer.mozilla.org/en-US/docs/JavaScript/Reference/Global_Objects/Object'>Object</a>.</span>
    </li>
  </ul>
</div>
  </div>
  <div class='method_details'>
    <p class='signature' id='initializeDecorations-instance'>
      ::<strong>initializeDecorations</strong>()
      <a class='gh-link' href='https:&#47;&#47;github.com&#47;atom-minimap&#47;minimap
<<<<<<< HEAD
&#47;blob&#47;v4.4.0
/lib&#47;mixins&#47;decoration-management.coffee#L12'>Source</a>
=======
&#47;blob&#47;v4.3.1
/lib&#47;mixins&#47;decoration-management.coffee#L12'>Source</a>
    </p>
    <div class='docstring'>
  Public: Initializes the decorations related properties. 
</div>
<div class='tags'>
</div>
  </div>
  <div class='method_details'>
    <p class='signature' id='onDidAddDecoration-instance'>
      ::<strong>onDidAddDecoration</strong>(callback)
      <a class='gh-link' href='https:&#47;&#47;github.com&#47;atom-minimap&#47;minimap
&#47;blob&#47;v4.3.1
/lib&#47;mixins&#47;decoration-management.coffee#L22'>Source</a>
>>>>>>> 608cd515
    </p>
    <div class='docstring'>
  ~Public~
</div>
<div class='tags'>
</div>
  </div>
  <div class='method_details'>
    <p class='signature' id='onDidChangeDecoration-instance'>
      ::<strong>onDidChangeDecoration</strong>(callback)
      <a class='gh-link' href='https:&#47;&#47;github.com&#47;atom-minimap&#47;minimap
&#47;blob&#47;v4.3.1
/lib&#47;mixins&#47;decoration-management.coffee#L28'>Source</a>
    </p>
    <div class='docstring'>
  ~Public~
</div>
<div class='tags'>
</div>
  </div>
  <div class='method_details'>
    <p class='signature' id='onDidRemoveDecoration-instance'>
      ::<strong>onDidRemoveDecoration</strong>(callback)
      <a class='gh-link' href='https:&#47;&#47;github.com&#47;atom-minimap&#47;minimap
&#47;blob&#47;v4.3.1
/lib&#47;mixins&#47;decoration-management.coffee#L25'>Source</a>
    </p>
    <div class='docstring'>
  ~Public~
</div>
<div class='tags'>
</div>
  </div>
  <div class='method_details'>
    <p class='signature' id='onDidUpdateDecoration-instance'>
      ::<strong>onDidUpdateDecoration</strong>(callback)
      <a class='gh-link' href='https:&#47;&#47;github.com&#47;atom-minimap&#47;minimap
&#47;blob&#47;v4.3.1
/lib&#47;mixins&#47;decoration-management.coffee#L31'>Source</a>
    </p>
    <div class='docstring'>
  ~Public~
</div>
<div class='tags'>
</div>
  </div>
  <div class='method_details'>
    <p class='signature' id='removeAllDecorations-instance'>
      ::<strong>removeAllDecorations</strong>()
      <a class='gh-link' href='https:&#47;&#47;github.com&#47;atom-minimap&#47;minimap
&#47;blob&#47;v4.3.1
/lib&#47;mixins&#47;decoration-management.coffee#L228'>Source</a>
    </p>
    <div class='docstring'>
  ~Public~
</div>
<div class='tags'>
</div>
  </div>
  <div class='method_details'>
    <p class='signature' id='onDidAddDecoration-instance'>
      ::<strong>onDidAddDecoration</strong>(callback)
      <a class='gh-link' href='https:&#47;&#47;github.com&#47;atom-minimap&#47;minimap
&#47;blob&#47;v4.4.0
/lib&#47;mixins&#47;decoration-management.coffee#L22'>Source</a>
    </p>
    <div class='tags'>
</div>
  </div>
  <div class='method_details'>
    <p class='signature' id='onDidChangeDecoration-instance'>
      ::<strong>onDidChangeDecoration</strong>(callback)
      <a class='gh-link' href='https:&#47;&#47;github.com&#47;atom-minimap&#47;minimap
&#47;blob&#47;v4.4.0
/lib&#47;mixins&#47;decoration-management.coffee#L28'>Source</a>
    </p>
    <div class='tags'>
</div>
  </div>
  <div class='method_details'>
    <p class='signature' id='onDidRemoveDecoration-instance'>
      ::<strong>onDidRemoveDecoration</strong>(callback)
      <a class='gh-link' href='https:&#47;&#47;github.com&#47;atom-minimap&#47;minimap
&#47;blob&#47;v4.4.0
/lib&#47;mixins&#47;decoration-management.coffee#L25'>Source</a>
    </p>
    <div class='tags'>
</div>
  </div>
  <div class='method_details'>
    <p class='signature' id='onDidUpdateDecoration-instance'>
      ::<strong>onDidUpdateDecoration</strong>(callback)
      <a class='gh-link' href='https:&#47;&#47;github.com&#47;atom-minimap&#47;minimap
&#47;blob&#47;v4.4.0
/lib&#47;mixins&#47;decoration-management.coffee#L31'>Source</a>
    </p>
    <div class='tags'>
</div>
  </div>
  <div class='method_details'>
    <p class='signature' id='removeAllDecorations-instance'>
      ::<strong>removeAllDecorations</strong>()
      <a class='gh-link' href='https:&#47;&#47;github.com&#47;atom-minimap&#47;minimap
&#47;blob&#47;v4.4.0
/lib&#47;mixins&#47;decoration-management.coffee#L255'>Source</a>
    </p>
    <div class='tags'>
</div>
  </div>
  <div class='method_details'>
    <p class='signature' id='removeAllDecorationsForMarker-instance'>
      ::<strong>removeAllDecorationsForMarker</strong>(marker)
      <a class='gh-link' href='https:&#47;&#47;github.com&#47;atom-minimap&#47;minimap
<<<<<<< HEAD
&#47;blob&#47;v4.4.0
/lib&#47;mixins&#47;decoration-management.coffee#L232'>Source</a>
=======
&#47;blob&#47;v4.3.1
/lib&#47;mixins&#47;decoration-management.coffee#L205'>Source</a>
>>>>>>> 608cd515
    </p>
    <div class='docstring'>
   Public: Removes all the decorations registered for the passed-in marker.

marker - The `marker` for which removing decorations. 
</div>
<div class='tags'>
  <h3>Parameters:</h3>
  <ul class='param'>
    <li>
      <span class='name'>marker</span>
      &mdash;
      <span class='desc'>The <code>marker</code> for which removing decorations.</span>
    </li>
  </ul>
</div>
  </div>
  <div class='method_details'>
    <p class='signature' id='removeDecoration-instance'>
      ::<strong>removeDecoration</strong>(decoration)
      <a class='gh-link' href='https:&#47;&#47;github.com&#47;atom-minimap&#47;minimap
<<<<<<< HEAD
&#47;blob&#47;v4.4.0
/lib&#47;mixins&#47;decoration-management.coffee#L208'>Source</a>
=======
&#47;blob&#47;v4.3.1
/lib&#47;mixins&#47;decoration-management.coffee#L181'>Source</a>
>>>>>>> 608cd515
    </p>
    <div class='docstring'>
   Public: Removes a `Decoration` from this minimap.

decoration - The `Decoration` to remove. 
</div>
<div class='tags'>
  <h3>Parameters:</h3>
  <ul class='param'>
    <li>
      <span class='name'>decoration</span>
      &mdash;
      <span class='desc'>The <code>Decoration</code> to remove.</span>
    </li>
  </ul>
</div>
  </div>
</div>
    </div>
    <div id='footer'>
  Generated on
<<<<<<< HEAD
  Sun Mar 01 2015 15:21:15 GMT+0100 (CET)
=======
  Mon Feb 23 2015 01:49:46 GMT+0800 (CST)
>>>>>>> 608cd515
  by
  <a href='https://github.com/gjtorikian/biscotto' title='TomDoc-CoffeeScript API documentation generator'>Biscotto</a>
  v2.3.1
  (Node.js v1.2.0).
  &#10034;
  Press Ctrl-h to see the keyboard shortcuts
</div>
  </body>
</html><|MERGE_RESOLUTION|>--- conflicted
+++ resolved
@@ -11,6 +11,8 @@
     <div id='base' data-path='..&#47;'></div>
 <div id='header'>
   <div id='menu'>
+    <a href='..&#47;README.md.html' title='Minimap'>Minimap</a>
+    &raquo;
     <a href='..&#47;class_index.html' title='Index'>Index</a>
     &raquo;
     <span class='title'>DecorationManagement</span>
@@ -120,8 +122,7 @@
       </table>
       <h2>Overview</h2>
       <div class='docstring'>
-   Public: The mixin that provides the decorations API to the minimap editor
-view. 
+  <p>The mixin that provides the decorations API to the minimap editor view.</p>
 </div>
 <div class='tags'>
 </div>
@@ -254,47 +255,19 @@
     <p class='signature' id='decorateMarker-instance'>
       ::<strong>decorateMarker</strong>(marker, decorationParams)
       <a class='gh-link' href='https:&#47;&#47;github.com&#47;atom-minimap&#47;minimap
-<<<<<<< HEAD
 &#47;blob&#47;v4.4.0
 /lib&#47;mixins&#47;decoration-management.coffee#L130'>Source</a>
-=======
-&#47;blob&#47;v4.3.1
-/lib&#47;mixins&#47;decoration-management.coffee#L106'>Source</a>
->>>>>>> 608cd515
-    </p>
-    <div class='docstring'>
-   Public: Adds a decoration that tracks a `Marker`. When the marker moves,
-is invalidated, or is destroyed, the decoration will be updated to reflect
-the marker's state.
+    </p>
+    <div class='docstring'>
+  <p>Adds a decoration that tracks a <code>Marker</code>. When the marker moves, is invalidated, or is destroyed, the decoration will be updated to reflect the marker&#39;s state.</p><p>There are three types of supported decorations:</p><ul>
+<li><strong>line</strong>: Fills the line background with the decoration color.</li>
+<li><strong>highlight</strong>: Renders a colored rectangle on the minimap. The highlight
+is rendered above the line&#39;s text.</li>
+<li><strong>highlight-over</strong>: Same as <strong>highlight</strong>.</li>
+<li><strong>highlight-under</strong>: Renders a colored rectangle on the minimap. The
+highlight is rendered below the line&#39;s text.</li>
+</ul>
 
-There are three types of supported decorations:
-
-* __line__: Fills the line background with the decoration color.
-* __highlight__: Renders a colored rectangle on the minimap. The highlight
-  is rendered above the line's text.
-* __highlight-over__: Same as __highlight__.
-* __highlight-under__: Renders a colored rectangle on the minimap. The
-  highlight is rendered below the line's text.
-
-marker - A `Marker` you want this decoration to follow.
-decorationParams - An <a href='https://developer.mozilla.org/en-US/docs/JavaScript/Reference/Global_Objects/Object'>Object</a> representing the decoration eg.
-                  `type: 'gutter', class: 'linter-error'`.
-                  The object can have the following properties:
-                  :type - The type <a href='https://developer.mozilla.org/en-US/docs/JavaScript/Reference/Global_Objects/String'>String</a>. There are a few supported
-                          decoration types: `line`, `highlight`,
-                          `highlight-over` and `highlight-under`
-                  :class - This CSS class <a href='https://developer.mozilla.org/en-US/docs/JavaScript/Reference/Global_Objects/String'>String</a> will be used to retrieve
-                           the background color of the decoration by
-                           building a scope corresponding to `.minimap
-                           .editor <your-class>`.
-                  :scope - The scope <a href='https://developer.mozilla.org/en-US/docs/JavaScript/Reference/Global_Objects/String'>String</a> to use to retrieve the
-                           decoration background. Note that if the `scope`
-                           property is set, the `class` won't be used.
-                  :color - The color <a href='https://developer.mozilla.org/en-US/docs/JavaScript/Reference/Global_Objects/String'>String</a> to use to render the
-                           decoration. When set, neither `scope` nor `class`
-                           are used.
-
-Returns a `Decoration` object. 
 </div>
 <div class='tags'>
   <h3>Parameters:</h3>
@@ -350,19 +323,11 @@
     <p class='signature' id='decorationForId-instance'>
       ::<strong>decorationForId</strong>(id)
       <a class='gh-link' href='https:&#47;&#47;github.com&#47;atom-minimap&#47;minimap
-<<<<<<< HEAD
-&#47;blob&#47;v4.4.0
-=======
-&#47;blob&#47;v4.3.1
->>>>>>> 608cd515
+&#47;blob&#47;v4.4.0
 /lib&#47;mixins&#47;decoration-management.coffee#L38'>Source</a>
     </p>
     <div class='docstring'>
-   Public: Returns the decoration with the passed-in id.
-
-id - The decoration id <a href='https://developer.mozilla.org/en-US/docs/JavaScript/Reference/Global_Objects/Number'>Number</a>.
-
-Returns a `Decoration`. 
+  <p>Returns the decoration with the passed-in id.</p>
 </div>
 <div class='tags'>
   <h3>Parameters:</h3>
@@ -384,7 +349,6 @@
 </div>
   </div>
   <div class='method_details'>
-<<<<<<< HEAD
     <p class='signature' id='decorationsForScreenRowRange-instance'>
       Array ::<strong>decorationsForScreenRowRange</strong>(startScreenRow, endScreenRow)
       <a class='gh-link' href='https:&#47;&#47;github.com&#47;atom-minimap&#47;minimap
@@ -393,23 +357,6 @@
     </p>
     <div class='docstring'>
   <p>Returns all the decorations that intersect the passed-in row range.</p>
-=======
-    <p class='signature' id='decorationsByTypesForRow-instance'>
-      Array ::<strong>decorationsByTypesForRow</strong>(row, types..., decorations)
-      <a class='gh-link' href='https:&#47;&#47;github.com&#47;atom-minimap&#47;minimap
-&#47;blob&#47;v4.3.1
-/lib&#47;mixins&#47;decoration-management.coffee#L49'>Source</a>
-    </p>
-    <div class='docstring'>
-   Public: Returns all the decorations of the given type that intersect the passed-in
-row.
-
-row - The row <a href='https://developer.mozilla.org/en-US/docs/JavaScript/Reference/Global_Objects/Number'>Number</a>.
-types - A list of decoration types <a href='https://developer.mozilla.org/en-US/docs/JavaScript/Reference/Global_Objects/String'>String</a>.
-decorations - An <a href='https://developer.mozilla.org/en-US/docs/JavaScript/Reference/Global_Objects/Array'>Array</a> of decorations.
-
-Returns an <a href='https://developer.mozilla.org/en-US/docs/JavaScript/Reference/Global_Objects/Array'>Array</a> of decorations. 
->>>>>>> 608cd515
 </div>
 <div class='tags'>
   <h3>Parameters:</h3>
@@ -439,7 +386,6 @@
 </div>
   </div>
   <div class='method_details'>
-<<<<<<< HEAD
     <p class='signature' id='decorationsForScreenRowRangeByTypeThenRows-instance'>
       Object ::<strong>decorationsForScreenRowRangeByTypeThenRows</strong>(startScreenRow, endScreenRow)
       <a class='gh-link' href='https:&#47;&#47;github.com&#47;atom-minimap&#47;minimap
@@ -459,21 +405,6 @@
 At the second level, the keys are the row index for which there
 are decorations available. The value is an array containing the
 decorations that intersects with the corresponding row.</p>
-=======
-    <p class='signature' id='decorationsForScreenRowRange-instance'>
-      Array ::<strong>decorationsForScreenRowRange</strong>(startScreenRow, endScreenRow)
-      <a class='gh-link' href='https:&#47;&#47;github.com&#47;atom-minimap&#47;minimap
-&#47;blob&#47;v4.3.1
-/lib&#47;mixins&#47;decoration-management.coffee#L65'>Source</a>
-    </p>
-    <div class='docstring'>
-   Public: Returns all the decorations that intersect the passed-in row range.
-
-startScreenRow - The index <a href='https://developer.mozilla.org/en-US/docs/JavaScript/Reference/Global_Objects/Number'>Number</a> of the starting screen row.
-endScreenRow - The index <a href='https://developer.mozilla.org/en-US/docs/JavaScript/Reference/Global_Objects/Number'>Number</a> of the ending screen row.
-
-Returns an <a href='https://developer.mozilla.org/en-US/docs/JavaScript/Reference/Global_Objects/Array'>Array</a> of decorations. 
->>>>>>> 608cd515
 </div>
 <div class='tags'>
   <h3>Parameters:</h3>
@@ -504,15 +435,11 @@
     <p class='signature' id='initializeDecorations-instance'>
       ::<strong>initializeDecorations</strong>()
       <a class='gh-link' href='https:&#47;&#47;github.com&#47;atom-minimap&#47;minimap
-<<<<<<< HEAD
 &#47;blob&#47;v4.4.0
 /lib&#47;mixins&#47;decoration-management.coffee#L12'>Source</a>
-=======
-&#47;blob&#47;v4.3.1
-/lib&#47;mixins&#47;decoration-management.coffee#L12'>Source</a>
-    </p>
-    <div class='docstring'>
-  Public: Initializes the decorations related properties. 
+    </p>
+    <div class='docstring'>
+  <p>Initializes the decorations related properties.</p>
 </div>
 <div class='tags'>
 </div>
@@ -521,112 +448,46 @@
     <p class='signature' id='onDidAddDecoration-instance'>
       ::<strong>onDidAddDecoration</strong>(callback)
       <a class='gh-link' href='https:&#47;&#47;github.com&#47;atom-minimap&#47;minimap
-&#47;blob&#47;v4.3.1
+&#47;blob&#47;v4.4.0
 /lib&#47;mixins&#47;decoration-management.coffee#L22'>Source</a>
->>>>>>> 608cd515
-    </p>
-    <div class='docstring'>
-  ~Public~
-</div>
-<div class='tags'>
+    </p>
+    <div class='tags'>
 </div>
   </div>
   <div class='method_details'>
     <p class='signature' id='onDidChangeDecoration-instance'>
       ::<strong>onDidChangeDecoration</strong>(callback)
       <a class='gh-link' href='https:&#47;&#47;github.com&#47;atom-minimap&#47;minimap
-&#47;blob&#47;v4.3.1
+&#47;blob&#47;v4.4.0
 /lib&#47;mixins&#47;decoration-management.coffee#L28'>Source</a>
     </p>
-    <div class='docstring'>
-  ~Public~
-</div>
-<div class='tags'>
+    <div class='tags'>
 </div>
   </div>
   <div class='method_details'>
     <p class='signature' id='onDidRemoveDecoration-instance'>
       ::<strong>onDidRemoveDecoration</strong>(callback)
       <a class='gh-link' href='https:&#47;&#47;github.com&#47;atom-minimap&#47;minimap
-&#47;blob&#47;v4.3.1
+&#47;blob&#47;v4.4.0
 /lib&#47;mixins&#47;decoration-management.coffee#L25'>Source</a>
     </p>
-    <div class='docstring'>
-  ~Public~
-</div>
-<div class='tags'>
+    <div class='tags'>
 </div>
   </div>
   <div class='method_details'>
     <p class='signature' id='onDidUpdateDecoration-instance'>
       ::<strong>onDidUpdateDecoration</strong>(callback)
       <a class='gh-link' href='https:&#47;&#47;github.com&#47;atom-minimap&#47;minimap
-&#47;blob&#47;v4.3.1
+&#47;blob&#47;v4.4.0
 /lib&#47;mixins&#47;decoration-management.coffee#L31'>Source</a>
     </p>
-    <div class='docstring'>
-  ~Public~
-</div>
-<div class='tags'>
+    <div class='tags'>
 </div>
   </div>
   <div class='method_details'>
     <p class='signature' id='removeAllDecorations-instance'>
       ::<strong>removeAllDecorations</strong>()
       <a class='gh-link' href='https:&#47;&#47;github.com&#47;atom-minimap&#47;minimap
-&#47;blob&#47;v4.3.1
-/lib&#47;mixins&#47;decoration-management.coffee#L228'>Source</a>
-    </p>
-    <div class='docstring'>
-  ~Public~
-</div>
-<div class='tags'>
-</div>
-  </div>
-  <div class='method_details'>
-    <p class='signature' id='onDidAddDecoration-instance'>
-      ::<strong>onDidAddDecoration</strong>(callback)
-      <a class='gh-link' href='https:&#47;&#47;github.com&#47;atom-minimap&#47;minimap
-&#47;blob&#47;v4.4.0
-/lib&#47;mixins&#47;decoration-management.coffee#L22'>Source</a>
-    </p>
-    <div class='tags'>
-</div>
-  </div>
-  <div class='method_details'>
-    <p class='signature' id='onDidChangeDecoration-instance'>
-      ::<strong>onDidChangeDecoration</strong>(callback)
-      <a class='gh-link' href='https:&#47;&#47;github.com&#47;atom-minimap&#47;minimap
-&#47;blob&#47;v4.4.0
-/lib&#47;mixins&#47;decoration-management.coffee#L28'>Source</a>
-    </p>
-    <div class='tags'>
-</div>
-  </div>
-  <div class='method_details'>
-    <p class='signature' id='onDidRemoveDecoration-instance'>
-      ::<strong>onDidRemoveDecoration</strong>(callback)
-      <a class='gh-link' href='https:&#47;&#47;github.com&#47;atom-minimap&#47;minimap
-&#47;blob&#47;v4.4.0
-/lib&#47;mixins&#47;decoration-management.coffee#L25'>Source</a>
-    </p>
-    <div class='tags'>
-</div>
-  </div>
-  <div class='method_details'>
-    <p class='signature' id='onDidUpdateDecoration-instance'>
-      ::<strong>onDidUpdateDecoration</strong>(callback)
-      <a class='gh-link' href='https:&#47;&#47;github.com&#47;atom-minimap&#47;minimap
-&#47;blob&#47;v4.4.0
-/lib&#47;mixins&#47;decoration-management.coffee#L31'>Source</a>
-    </p>
-    <div class='tags'>
-</div>
-  </div>
-  <div class='method_details'>
-    <p class='signature' id='removeAllDecorations-instance'>
-      ::<strong>removeAllDecorations</strong>()
-      <a class='gh-link' href='https:&#47;&#47;github.com&#47;atom-minimap&#47;minimap
 &#47;blob&#47;v4.4.0
 /lib&#47;mixins&#47;decoration-management.coffee#L255'>Source</a>
     </p>
@@ -637,18 +498,11 @@
     <p class='signature' id='removeAllDecorationsForMarker-instance'>
       ::<strong>removeAllDecorationsForMarker</strong>(marker)
       <a class='gh-link' href='https:&#47;&#47;github.com&#47;atom-minimap&#47;minimap
-<<<<<<< HEAD
 &#47;blob&#47;v4.4.0
 /lib&#47;mixins&#47;decoration-management.coffee#L232'>Source</a>
-=======
-&#47;blob&#47;v4.3.1
-/lib&#47;mixins&#47;decoration-management.coffee#L205'>Source</a>
->>>>>>> 608cd515
-    </p>
-    <div class='docstring'>
-   Public: Removes all the decorations registered for the passed-in marker.
-
-marker - The `marker` for which removing decorations. 
+    </p>
+    <div class='docstring'>
+  <p>Removes all the decorations registered for the passed-in marker.</p>
 </div>
 <div class='tags'>
   <h3>Parameters:</h3>
@@ -665,18 +519,11 @@
     <p class='signature' id='removeDecoration-instance'>
       ::<strong>removeDecoration</strong>(decoration)
       <a class='gh-link' href='https:&#47;&#47;github.com&#47;atom-minimap&#47;minimap
-<<<<<<< HEAD
 &#47;blob&#47;v4.4.0
 /lib&#47;mixins&#47;decoration-management.coffee#L208'>Source</a>
-=======
-&#47;blob&#47;v4.3.1
-/lib&#47;mixins&#47;decoration-management.coffee#L181'>Source</a>
->>>>>>> 608cd515
-    </p>
-    <div class='docstring'>
-   Public: Removes a `Decoration` from this minimap.
-
-decoration - The `Decoration` to remove. 
+    </p>
+    <div class='docstring'>
+  <p>Removes a <code>Decoration</code> from this minimap.</p>
 </div>
 <div class='tags'>
   <h3>Parameters:</h3>
@@ -693,15 +540,11 @@
     </div>
     <div id='footer'>
   Generated on
-<<<<<<< HEAD
-  Sun Mar 01 2015 15:21:15 GMT+0100 (CET)
-=======
-  Mon Feb 23 2015 01:49:46 GMT+0800 (CST)
->>>>>>> 608cd515
+  Sun Mar 01 2015 18:01:36 GMT+0100 (CET)
   by
   <a href='https://github.com/gjtorikian/biscotto' title='TomDoc-CoffeeScript API documentation generator'>Biscotto</a>
-  v2.3.1
-  (Node.js v1.2.0).
+  v2.2.4
+  (Node.js v0.10.21).
   &#10034;
   Press Ctrl-h to see the keyboard shortcuts
 </div>
