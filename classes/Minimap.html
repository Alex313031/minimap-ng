<!DOCTYPE html>
<html>
  <head>
  <meta charset='UTF-8'>
  <title>Minimap API Documentation</title>
  <link rel='stylesheet' href='..&#47;assets/biscotto.css' type='text/css'>
  <script src='..&#47;assets/biscotto.js'></script>
  <script src='..&#47;assets/search_data.js'></script>
</head>
  <body>
    <div id='base' data-path='..&#47;'></div>
<div id='header'>
  <div id='menu'>
    <a href='..&#47;class_index.html' title='Index'>Index</a>
    &raquo;
    <span class='title'>Minimap</span>
    <nav>
      <ul>
        <li class='noframes'>
          (<a class='noframes' href='#'>no frames</a>)
        </li>
      </ul>
    </nav>
    <div id='search'>
      <a id='class_list_link' href='..&#47;class_list.html'>Classes</a>
      <a id='file_list_link' href='..&#47;file_list.html'>Files</a>
      <a id='method_list_link' href='..&#47;method_list.html'>Methods</a>
      <a id='extra_list_link' href='..&#47;extra_list.html'>Extras</a>
    </div>
  </div>
  <iframe id='search_frame'></iframe>
  <div id='fuzzySearch'>
    <input type='text'>
    <ol></ol>
  </div>
  <div id='help'>
    <p>
      Quickly fuzzy find classes, mixins, methods, file:
    </p>
    <ul>
      <li>
        <span>Ctrl-T</span>
        Open fuzzy finder dialog
      </li>
    </ul>
    <p>
      In frame mode you can toggle the list naviation frame on the left side:
    </p>
    <ul>
      <li>
        <span>Ctrl-L</span>
        Toggle list view
      </li>
    </ul>
    <p>
      You can focus a list in frame mode or toggle a tab in frameless mode:
    </p>
    <ul>
      <li>
        <span>Ctrl-C</span>
        Class list
      </li>
      <li>
        <span>Ctrl-I</span>
        Mixin list
      </li>
      <li>
        <span>Ctrl-F</span>
        File list
      </li>
      <li>
        <span>Ctrl-M</span>
        Method list
      </li>
      <li>
        <span>Ctrl-E</span>
        Extras list
      </li>
    </ul>
    <p>
      You can focus and blur the search input:
    </p>
    <ul>
      <li>
        <span>Ctrl-S</span>
        Focus search input
      </li>
      <li>
        <span>Esc</span>
        Blur search input
      </li>
    </ul>
    <p>
      In frameless mode you can close the list tab:
    </p>
    <ul>
      <li>
        <span>Esc</span>
        Close list tab
      </li>
    </ul>
  </div>
</div>
    <div id='content'>
      <h1>
        Class
        Minimap
      </h1>
      <table class='box'>
        <tr>
          <td>Defined in:</td>
          <td>lib&#47;minimap.coffee</td>
        </tr>
      </table>
      <h2>Overview</h2>
      <div class='docstring'>
<<<<<<< HEAD
  <p>The <a href='../classes/Minimap.html'>Minimap</a> class is the underlying model of a <a href='../classes/MinimapElement.html'>MinimapElement</a>. Most manipulations of the minimap is done through the model.</p><p>Any <a href='../classes/Minimap.html'>Minimap</a> instance is tied to a <code>TextEditor</code>.
Their lifecycle follow the one of their target <code>TextEditor</code>, so they are
destroyed whenever their <code>TextEditor</code> is destroyed. </p>
=======
   Public: The <a href='../classes/Minimap.html'>Minimap</a> class is the underlying model of a <a href='../classes/MinimapElement.html'>MinimapElement</a>.
Most manipulations of the minimap is done through the model.

Any <a href='../classes/Minimap.html'>Minimap</a> instance is tied to a `TextEditor`.
Their lifecycle follow the one of their target `TextEditor`, so they are
destroyed whenever their `TextEditor` is destroyed. 
>>>>>>> 608cd515
</div>
<div class='tags'>
</div>
      <h2>Instance Method Summary</h2>
      <ul class='summary'>
  <li>
    <span class='signature'>
      <a href='#canScroll-instance'>
        Boolean ::<strong>canScroll</strong>()
<<<<<<< HEAD
      </a>
    </span>
    <span class='desc'>
      Returns <code>true</code> when the <a href='../classes/Minimap.html'>Minimap</a> can scroll.
=======
      </a>
    </span>
    <span class='desc'>
      Returns <code>true</code> when the <a href='../classes/Minimap.html'>Minimap</a> can scroll.
    </span>
  </li>
  <li>
    <span class='signature'>
      <a href='#constructor-instance'>
        ::<strong>constructor</strong>(options = {})
      </a>
    </span>
    <span class='desc'>
      Creates a new <a href='../classes/Minimap.html'>Minimap</a> instance for the given <code>TextEditor</code>.
    </span>
  </li>
  <li>
    <span class='signature'>
      <a href='#destroy-instance'>
        ::<strong>destroy</strong>()
      </a>
    </span>
    <span class='desc'>
      Destroys the model.
    </span>
  </li>
  <li>
    <span class='signature'>
      <a href='#getCapedTextEditorScrollRatio-instance'>
        Number ::<strong>getCapedTextEditorScrollRatio</strong>()
      </a>
    </span>
    <span class='desc'>
      Returns the <code>TextEditor</code> scroll as a value normalized between <code>0</code> and <code>1</code>.
    </span>
  </li>
  <li>
    <span class='signature'>
      <a href='#getCharHeight-instance'>
        Number ::<strong>getCharHeight</strong>()
      </a>
    </span>
    <span class='desc'>
      Returns the height of a character in the <a href='../classes/Minimap.html'>Minimap</a> in pixels.
    </span>
  </li>
  <li>
    <span class='signature'>
      <a href='#getCharWidth-instance'>
        Number ::<strong>getCharWidth</strong>()
      </a>
    </span>
    <span class='desc'>
      Returns the width of a character in the <a href='../classes/Minimap.html'>Minimap</a> in pixels.
    </span>
  </li>
  <li>
    <span class='signature'>
      <a href='#getFirstVisibleScreenRow-instance'>
        Number ::<strong>getFirstVisibleScreenRow</strong>()
      </a>
    </span>
    <span class='desc'>
      Returns the index of the first visible row in the <a href='../classes/Minimap.html'>Minimap</a>.
    </span>
  </li>
  <li>
    <span class='signature'>
      <a href='#getHeight-instance'>
        Number ::<strong>getHeight</strong>()
      </a>
    </span>
    <span class='desc'>
      Returns the height of the whole minimap in pixels based on the <code>minimap</code> settings.
    </span>
  </li>
  <li>
    <span class='signature'>
      <a href='#getHorizontalScaleFactor-instance'>
        Number ::<strong>getHorizontalScaleFactor</strong>()
      </a>
    </span>
    <span class='desc'>
      Returns the horizontal scaling factor when converting coordinates from the <code>TextEditor</code> to the <a href='../classes/Minimap.html'>Minimap</a>.
    </span>
  </li>
  <li>
    <span class='signature'>
      <a href='#getInterline-instance'>
        Number ::<strong>getInterline</strong>()
      </a>
    </span>
    <span class='desc'>
      Returns the space between lines in the <a href='../classes/Minimap.html'>Minimap</a> in pixels.
    </span>
  </li>
  <li>
    <span class='signature'>
      <a href='#getLastVisibleScreenRow-instance'>
        Number ::<strong>getLastVisibleScreenRow</strong>()
      </a>
    </span>
    <span class='desc'>
      Returns the index of the last visible row in the <a href='../classes/Minimap.html'>Minimap</a>.
    </span>
  </li>
  <li>
    <span class='signature'>
      <a href='#getLineHeight-instance'>
        Number ::<strong>getLineHeight</strong>()
      </a>
    </span>
    <span class='desc'>
      Returns the height of a line in the <a href='../classes/Minimap.html'>Minimap</a> in pixels.
    </span>
  </li>
  <li>
    <span class='signature'>
      <a href='#getMaxScrollTop-instance'>
        Number ::<strong>getMaxScrollTop</strong>()
      </a>
    </span>
    <span class='desc'>
      Returns the maximum scroll value of the <a href='../classes/Minimap.html'>Minimap</a>.
    </span>
  </li>
  <li>
    <span class='signature'>
      <a href='#getScrollTop-instance'>
        Number ::<strong>getScrollTop</strong>()
      </a>
    </span>
    <span class='desc'>
      Returns the current scroll of the <a href='../classes/Minimap.html'>Minimap</a>.
>>>>>>> 608cd515
    </span>
  </li>
  <li>
    <span class='signature'>
<<<<<<< HEAD
      <a href='#constructor-instance'>
        ::<strong>constructor</strong>(options = {})
      </a>
    </span>
    <span class='desc'>
      Creates a new <a href='../classes/Minimap.html'>Minimap</a> instance for the given <code>TextEditor</code>.
=======
      <a href='#getTextEditor-instance'>
        ::<strong>getTextEditor</strong>()
      </a>
    </span>
    <span class='desc'>
      Returns the <code>TextEditor</code> that this minimap represents.
>>>>>>> 608cd515
    </span>
  </li>
  <li>
    <span class='signature'>
<<<<<<< HEAD
      <a href='#destroy-instance'>
        ::<strong>destroy</strong>()
      </a>
    </span>
    <span class='desc'>
      Destroys the model.
=======
      <a href='#getTextEditorMaxScrollTop-instance'>
        Number ::<strong>getTextEditorMaxScrollTop</strong>()
      </a>
    </span>
    <span class='desc'>
      Returns the maximum scroll the <code>TextEditor</code> can perform.
>>>>>>> 608cd515
    </span>
  </li>
  <li>
    <span class='signature'>
<<<<<<< HEAD
      <a href='#getCapedTextEditorScrollRatio-instance'>
        Number ::<strong>getCapedTextEditorScrollRatio</strong>()
      </a>
    </span>
    <span class='desc'>
      Returns the <code>TextEditor</code> scroll as a value normalized between <code>0</code> and <code>1</code>.
=======
      <a href='#getTextEditorScaledHeight-instance'>
        Number ::<strong>getTextEditorScaledHeight</strong>()
      </a>
    </span>
    <span class='desc'>
      Returns the height of the <code>TextEditor</code> at the <a href='../classes/Minimap.html'>Minimap</a> scale.
>>>>>>> 608cd515
    </span>
  </li>
  <li>
    <span class='signature'>
<<<<<<< HEAD
      <a href='#getCharHeight-instance'>
        Number ::<strong>getCharHeight</strong>()
      </a>
    </span>
    <span class='desc'>
      Returns the height of a character in the <a href='../classes/Minimap.html'>Minimap</a> in pixels.
=======
      <a href='#getTextEditorScaledScrollLeft-instance'>
        Number ::<strong>getTextEditorScaledScrollLeft</strong>()
      </a>
    </span>
    <span class='desc'>
      Returns the <code>TextEditor::getScrollLeft</code> value at the <a href='../classes/Minimap.html'>Minimap</a> scale.
>>>>>>> 608cd515
    </span>
  </li>
  <li>
    <span class='signature'>
<<<<<<< HEAD
      <a href='#getCharWidth-instance'>
        Number ::<strong>getCharWidth</strong>()
      </a>
    </span>
    <span class='desc'>
      Returns the width of a character in the <a href='../classes/Minimap.html'>Minimap</a> in pixels.
=======
      <a href='#getTextEditorScaledScrollTop-instance'>
        Number ::<strong>getTextEditorScaledScrollTop</strong>()
      </a>
    </span>
    <span class='desc'>
      Returns the <code>TextEditor::getScrollTop</code> value at the <a href='../classes/Minimap.html'>Minimap</a> scale.
>>>>>>> 608cd515
    </span>
  </li>
  <li>
    <span class='signature'>
<<<<<<< HEAD
      <a href='#getFirstVisibleScreenRow-instance'>
        Number ::<strong>getFirstVisibleScreenRow</strong>()
      </a>
    </span>
    <span class='desc'>
      Returns the index of the first visible row in the <a href='../classes/Minimap.html'>Minimap</a>.
=======
      <a href='#getTextEditorScrollRatio-instance'>
        Number ::<strong>getTextEditorScrollRatio</strong>()
      </a>
    </span>
    <span class='desc'>
      Returns the <code>TextEditor</code> scroll as a value normalized between <code>0</code> and <code>1</code>.
>>>>>>> 608cd515
    </span>
  </li>
  <li>
    <span class='signature'>
<<<<<<< HEAD
      <a href='#getHeight-instance'>
        Number ::<strong>getHeight</strong>()
      </a>
    </span>
    <span class='desc'>
      Returns the height of the whole minimap in pixels based on the <code>minimap</code> settings.
=======
      <a href='#getVerticalScaleFactor-instance'>
        Number ::<strong>getVerticalScaleFactor</strong>()
      </a>
    </span>
    <span class='desc'>
      Returns the vertical scaling factor when converting coordinates from the <code>TextEditor</code> to the <a href='../classes/Minimap.html'>Minimap</a>.
>>>>>>> 608cd515
    </span>
  </li>
  <li>
    <span class='signature'>
<<<<<<< HEAD
      <a href='#getHorizontalScaleFactor-instance'>
        Number ::<strong>getHorizontalScaleFactor</strong>()
      </a>
    </span>
    <span class='desc'>
      Returns the horizontal scaling factor when converting coordinates from the <code>TextEditor</code> to the <a href='../classes/Minimap.html'>Minimap</a>.
=======
      <a href='#getVisibleHeight-instance'>
        Number ::<strong>getVisibleHeight</strong>()
      </a>
    </span>
    <span class='desc'>
      Returns the height the <a href='../classes/Minimap.html'>Minimap</a> will take on screen.
>>>>>>> 608cd515
    </span>
  </li>
  <li>
    <span class='signature'>
<<<<<<< HEAD
      <a href='#getInterline-instance'>
        Number ::<strong>getInterline</strong>()
      </a>
    </span>
    <span class='desc'>
      Returns the space between lines in the <a href='../classes/Minimap.html'>Minimap</a> in pixels.
=======
      <a href='#isDestroyed-instance'>
        ::<strong>isDestroyed</strong>()
      </a>
    </span>
    <span class='desc'>
      
>>>>>>> 608cd515
    </span>
  </li>
  <li>
    <span class='signature'>
<<<<<<< HEAD
      <a href='#getLastVisibleScreenRow-instance'>
        Number ::<strong>getLastVisibleScreenRow</strong>()
      </a>
    </span>
    <span class='desc'>
      Returns the index of the last visible row in the <a href='../classes/Minimap.html'>Minimap</a>.
=======
      <a href='#onDidChange-instance'>
        ::<strong>onDidChange</strong>(callback)
      </a>
    </span>
    <span class='desc'>
      Calls the <code>callback</code> when changes have been made in the buffer or in the minimap that alter the minimap display.
>>>>>>> 608cd515
    </span>
  </li>
  <li>
    <span class='signature'>
<<<<<<< HEAD
      <a href='#getLineHeight-instance'>
        Number ::<strong>getLineHeight</strong>()
      </a>
    </span>
    <span class='desc'>
      Returns the height of a line in the <a href='../classes/Minimap.html'>Minimap</a> in pixels.
=======
      <a href='#onDidChangeConfig-instance'>
        ::<strong>onDidChangeConfig</strong>(callback)
      </a>
    </span>
    <span class='desc'>
      Calls the <code>callback</code> when changes have been made in the configuration fields of the <code>minimap</code> package.
>>>>>>> 608cd515
    </span>
  </li>
  <li>
    <span class='signature'>
<<<<<<< HEAD
      <a href='#getMaxScrollTop-instance'>
        Number ::<strong>getMaxScrollTop</strong>()
      </a>
    </span>
    <span class='desc'>
      Returns the maximum scroll value of the <a href='../classes/Minimap.html'>Minimap</a>.
=======
      <a href='#onDidChangeScrollLeft-instance'>
        ::<strong>onDidChangeScrollLeft</strong>(callback)
      </a>
    </span>
    <span class='desc'>
      Calls the <code>callback</code> when the text editor <code>scrollLeft</code> value have been changed.
>>>>>>> 608cd515
    </span>
  </li>
  <li>
    <span class='signature'>
<<<<<<< HEAD
      <a href='#getScrollTop-instance'>
        Number ::<strong>getScrollTop</strong>()
      </a>
    </span>
    <span class='desc'>
      Returns the current scroll of the <a href='../classes/Minimap.html'>Minimap</a>.
    </span>
  </li>
  <li>
    <span class='signature'>
      <a href='#getTextEditor-instance'>
        ::<strong>getTextEditor</strong>()
      </a>
    </span>
    <span class='desc'>
      Returns the <code>TextEditor</code> that this minimap represents.
    </span>
  </li>
  <li>
    <span class='signature'>
      <a href='#getTextEditorMaxScrollTop-instance'>
        Number ::<strong>getTextEditorMaxScrollTop</strong>()
      </a>
    </span>
    <span class='desc'>
      Returns the maximum scroll the <code>TextEditor</code> can perform.
    </span>
  </li>
  <li>
    <span class='signature'>
      <a href='#getTextEditorScaledHeight-instance'>
        Number ::<strong>getTextEditorScaledHeight</strong>()
      </a>
    </span>
    <span class='desc'>
      Returns the height of the <code>TextEditor</code> at the <a href='../classes/Minimap.html'>Minimap</a> scale.
    </span>
  </li>
  <li>
    <span class='signature'>
      <a href='#getTextEditorScaledScrollLeft-instance'>
        Number ::<strong>getTextEditorScaledScrollLeft</strong>()
      </a>
    </span>
    <span class='desc'>
      Returns the <code>TextEditor::getScrollLeft</code> value at the <a href='../classes/Minimap.html'>Minimap</a> scale.
    </span>
  </li>
  <li>
    <span class='signature'>
      <a href='#getTextEditorScaledScrollTop-instance'>
        Number ::<strong>getTextEditorScaledScrollTop</strong>()
      </a>
    </span>
    <span class='desc'>
      Returns the <code>TextEditor::getScrollTop</code> value at the <a href='../classes/Minimap.html'>Minimap</a> scale.
    </span>
  </li>
  <li>
    <span class='signature'>
      <a href='#getTextEditorScrollRatio-instance'>
        Number ::<strong>getTextEditorScrollRatio</strong>()
      </a>
    </span>
    <span class='desc'>
      Returns the <code>TextEditor</code> scroll as a value normalized between <code>0</code> and <code>1</code>.
    </span>
  </li>
  <li>
    <span class='signature'>
      <a href='#getVerticalScaleFactor-instance'>
        Number ::<strong>getVerticalScaleFactor</strong>()
      </a>
    </span>
    <span class='desc'>
      Returns the vertical scaling factor when converting coordinates from the <code>TextEditor</code> to the <a href='../classes/Minimap.html'>Minimap</a>.
    </span>
  </li>
  <li>
    <span class='signature'>
      <a href='#getVisibleHeight-instance'>
        Number ::<strong>getVisibleHeight</strong>()
      </a>
    </span>
    <span class='desc'>
      Returns the height the <a href='../classes/Minimap.html'>Minimap</a> will take on screen.
    </span>
  </li>
  <li>
    <span class='signature'>
      <a href='#isDestroyed-instance'>
        ::<strong>isDestroyed</strong>()
      </a>
    </span>
    <span class='desc'>
      
    </span>
  </li>
  <li>
    <span class='signature'>
      <a href='#onDidChange-instance'>
        ::<strong>onDidChange</strong>(callback)
      </a>
    </span>
    <span class='desc'>
      Calls the <code>callback</code> when changes have been made in the buffer or in the minimap that alter the minimap display.
    </span>
  </li>
  <li>
    <span class='signature'>
      <a href='#onDidChangeConfig-instance'>
        ::<strong>onDidChangeConfig</strong>(callback)
      </a>
    </span>
    <span class='desc'>
      Calls the <code>callback</code> when changes have been made in the configuration fields of the <code>minimap</code> package.
    </span>
  </li>
  <li>
    <span class='signature'>
      <a href='#onDidChangeScrollLeft-instance'>
        ::<strong>onDidChangeScrollLeft</strong>(callback)
      </a>
    </span>
    <span class='desc'>
      Calls the <code>callback</code> when the text editor <code>scrollLeft</code> value have been changed.
    </span>
  </li>
  <li>
    <span class='signature'>
      <a href='#onDidChangeScrollTop-instance'>
        ::<strong>onDidChangeScrollTop</strong>(callback)
      </a>
    </span>
    <span class='desc'>
=======
      <a href='#onDidChangeScrollTop-instance'>
        ::<strong>onDidChangeScrollTop</strong>(callback)
      </a>
    </span>
    <span class='desc'>
>>>>>>> 608cd515
      Calls the <code>callback</code> when the text editor <code>scrollTop</code> value have been changed.
    </span>
  </li>
  <li>
    <span class='signature'>
      <a href='#onDidDestroy-instance'>
        ::<strong>onDidDestroy</strong>(callback)
      </a>
    </span>
    <span class='desc'>
      Calls the <code>callback</code> when this <a href='../classes/Minimap.html'>Minimap</a> was destroyed.
    </span>
  </li>
</ul>
      <h2>Constructor Details</h2>
      <div class='methods'>
  <div class='method_details'>
    <p class='signature' id='constructor-instance'>
      ::<strong>constructor</strong>(options = {})
      <a class='gh-link' href='https:&#47;&#47;github.com&#47;atom-minimap&#47;minimap
<<<<<<< HEAD
&#47;blob&#47;v4.4.0
/lib&#47;minimap.coffee#L22'>Source</a>
    </p>
    <div class='docstring'>
  <p>Creates a new <a href='../classes/Minimap.html'>Minimap</a> instance for the given <code>TextEditor</code>.</p>
=======
&#47;blob&#47;v4.3.1
/lib&#47;minimap.coffee#L22'>Source</a>
    </p>
    <div class='docstring'>
   Public: Creates a new <a href='../classes/Minimap.html'>Minimap</a> instance for the given `TextEditor`.

options - An <a href='https://developer.mozilla.org/en-US/docs/JavaScript/Reference/Global_Objects/Object'>Object</a> with the following properties:
          :textEditor - A `TextEditor` instance. 
>>>>>>> 608cd515
</div>
<div class='tags'>
  <h3>Parameters:</h3>
  <ul class='param'>
    <li>
      <span class='type'>(Object)</span>
      <span class='name'>options</span>
      &mdash;
      <span class='desc'>An <a href='https://developer.mozilla.org/en-US/docs/JavaScript/Reference/Global_Objects/Object'>Object</a> with the following properties:</span>
    </li>
    <ul class='options'>
      <li>
        <span class='name'>textEditor</span>
        &mdash;
        <span class='desc'>A <code>TextEditor</code> instance.</span>
      </li>
    </ul>
  </ul>
</div>
  </div>
</div>
      <h2>Instance Method Details</h2>
      <div class='methods'>
  <div class='method_details'>
    <p class='signature' id='canScroll-instance'>
      Boolean ::<strong>canScroll</strong>()
      <a class='gh-link' href='https:&#47;&#47;github.com&#47;atom-minimap&#47;minimap
<<<<<<< HEAD
&#47;blob&#47;v4.4.0
/lib&#47;minimap.coffee#L261'>Source</a>
    </p>
    <div class='docstring'>
  <p>Returns <code>true</code> when the <a href='../classes/Minimap.html'>Minimap</a> can scroll.</p>
=======
&#47;blob&#47;v4.3.1
/lib&#47;minimap.coffee#L261'>Source</a>
    </p>
    <div class='docstring'>
   Public: Returns `true` when the <a href='../classes/Minimap.html'>Minimap</a> can scroll.

Returns a <a href='https://developer.mozilla.org/en-US/docs/JavaScript/Reference/Global_Objects/Boolean'>Boolean</a>. 
>>>>>>> 608cd515
</div>
<div class='tags'>
  <h3>Returns:</h3>
  <ul class='return'>
    <li>
      <span class='type'></span>
      (<tt>Boolean</tt>)
      &mdash;
      <span class='desc'>Returns a <a href='https://developer.mozilla.org/en-US/docs/JavaScript/Reference/Global_Objects/Boolean'>Boolean</a>.</span>
    </li>
  </ul>
</div>
  </div>
  <div class='method_details'>
    <p class='signature' id='destroy-instance'>
      ::<strong>destroy</strong>()
      <a class='gh-link' href='https:&#47;&#47;github.com&#47;atom-minimap&#47;minimap
<<<<<<< HEAD
&#47;blob&#47;v4.4.0
/lib&#47;minimap.coffee#L66'>Source</a>
    </p>
    <div class='docstring'>
  <p>Destroys the model.</p>
=======
&#47;blob&#47;v4.3.1
/lib&#47;minimap.coffee#L66'>Source</a>
    </p>
    <div class='docstring'>
  Public: Destroys the model. 
>>>>>>> 608cd515
</div>
<div class='tags'>
</div>
  </div>
  <div class='method_details'>
    <p class='signature' id='getCapedTextEditorScrollRatio-instance'>
      Number ::<strong>getCapedTextEditorScrollRatio</strong>()
      <a class='gh-link' href='https:&#47;&#47;github.com&#47;atom-minimap&#47;minimap
<<<<<<< HEAD
&#47;blob&#47;v4.4.0
/lib&#47;minimap.coffee#L181'>Source</a>
    </p>
    <div class='docstring'>
  <p>Returns the <code>TextEditor</code> scroll as a value normalized between <code>0</code> and <code>1</code>.</p><p>The returned value will always be strictly between <code>0</code> and <code>1</code>.</p>
=======
&#47;blob&#47;v4.3.1
/lib&#47;minimap.coffee#L181'>Source</a>
    </p>
    <div class='docstring'>
   Public: Returns the `TextEditor` scroll as a value normalized between `0` and `1`.

The returned value will always be strictly between `0` and `1`.

Returns a <a href='https://developer.mozilla.org/en-US/docs/JavaScript/Reference/Global_Objects/Number'>Number</a>. 
>>>>>>> 608cd515
</div>
<div class='tags'>
  <h3>Returns:</h3>
  <ul class='return'>
    <li>
      <span class='type'></span>
      (<tt>Number</tt>)
      &mdash;
      <span class='desc'>Returns a <a href='https://developer.mozilla.org/en-US/docs/JavaScript/Reference/Global_Objects/Number'>Number</a>.</span>
    </li>
  </ul>
</div>
  </div>
  <div class='method_details'>
    <p class='signature' id='getCharHeight-instance'>
      Number ::<strong>getCharHeight</strong>()
      <a class='gh-link' href='https:&#47;&#47;github.com&#47;atom-minimap&#47;minimap
<<<<<<< HEAD
&#47;blob&#47;v4.4.0
/lib&#47;minimap.coffee#L225'>Source</a>
    </p>
    <div class='docstring'>
  <p>Returns the height of a character in the <a href='../classes/Minimap.html'>Minimap</a> in pixels.</p>
=======
&#47;blob&#47;v4.3.1
/lib&#47;minimap.coffee#L225'>Source</a>
    </p>
    <div class='docstring'>
   Public: Returns the height of a character in the <a href='../classes/Minimap.html'>Minimap</a> in pixels.

Returns a <a href='https://developer.mozilla.org/en-US/docs/JavaScript/Reference/Global_Objects/Number'>Number</a>. 
>>>>>>> 608cd515
</div>
<div class='tags'>
  <h3>Returns:</h3>
  <ul class='return'>
    <li>
      <span class='type'></span>
      (<tt>Number</tt>)
      &mdash;
      <span class='desc'>Returns a <a href='https://developer.mozilla.org/en-US/docs/JavaScript/Reference/Global_Objects/Number'>Number</a>.</span>
    </li>
  </ul>
</div>
  </div>
  <div class='method_details'>
    <p class='signature' id='getCharWidth-instance'>
      Number ::<strong>getCharWidth</strong>()
      <a class='gh-link' href='https:&#47;&#47;github.com&#47;atom-minimap&#47;minimap
<<<<<<< HEAD
&#47;blob&#47;v4.4.0
/lib&#47;minimap.coffee#L220'>Source</a>
    </p>
    <div class='docstring'>
  <p>Returns the width of a character in the <a href='../classes/Minimap.html'>Minimap</a> in pixels.</p>
=======
&#47;blob&#47;v4.3.1
/lib&#47;minimap.coffee#L220'>Source</a>
    </p>
    <div class='docstring'>
   Public: Returns the width of a character in the <a href='../classes/Minimap.html'>Minimap</a> in pixels.

Returns a <a href='https://developer.mozilla.org/en-US/docs/JavaScript/Reference/Global_Objects/Number'>Number</a>. 
>>>>>>> 608cd515
</div>
<div class='tags'>
  <h3>Returns:</h3>
  <ul class='return'>
    <li>
      <span class='type'></span>
      (<tt>Number</tt>)
      &mdash;
      <span class='desc'>Returns a <a href='https://developer.mozilla.org/en-US/docs/JavaScript/Reference/Global_Objects/Number'>Number</a>.</span>
    </li>
  </ul>
</div>
  </div>
  <div class='method_details'>
    <p class='signature' id='getFirstVisibleScreenRow-instance'>
      Number ::<strong>getFirstVisibleScreenRow</strong>()
      <a class='gh-link' href='https:&#47;&#47;github.com&#47;atom-minimap&#47;minimap
<<<<<<< HEAD
&#47;blob&#47;v4.4.0
/lib&#47;minimap.coffee#L235'>Source</a>
    </p>
    <div class='docstring'>
  <p>Returns the index of the first visible row in the <a href='../classes/Minimap.html'>Minimap</a>.</p>
=======
&#47;blob&#47;v4.3.1
/lib&#47;minimap.coffee#L235'>Source</a>
    </p>
    <div class='docstring'>
   Public: Returns the index of the first visible row in the <a href='../classes/Minimap.html'>Minimap</a>.

Returns a <a href='https://developer.mozilla.org/en-US/docs/JavaScript/Reference/Global_Objects/Number'>Number</a>. 
>>>>>>> 608cd515
</div>
<div class='tags'>
  <h3>Returns:</h3>
  <ul class='return'>
    <li>
      <span class='type'></span>
      (<tt>Number</tt>)
      &mdash;
      <span class='desc'>Returns a <a href='https://developer.mozilla.org/en-US/docs/JavaScript/Reference/Global_Objects/Number'>Number</a>.</span>
    </li>
  </ul>
</div>
  </div>
  <div class='method_details'>
    <p class='signature' id='getHeight-instance'>
      Number ::<strong>getHeight</strong>()
      <a class='gh-link' href='https:&#47;&#47;github.com&#47;atom-minimap&#47;minimap
<<<<<<< HEAD
&#47;blob&#47;v4.4.0
/lib&#47;minimap.coffee#L187'>Source</a>
    </p>
    <div class='docstring'>
  <p>Returns the height of the whole minimap in pixels based on the <code>minimap</code> settings.</p>
=======
&#47;blob&#47;v4.3.1
/lib&#47;minimap.coffee#L187'>Source</a>
    </p>
    <div class='docstring'>
   Public: Returns the height of the whole minimap in pixels based on the `minimap`
settings.

Returns a <a href='https://developer.mozilla.org/en-US/docs/JavaScript/Reference/Global_Objects/Number'>Number</a>. 
>>>>>>> 608cd515
</div>
<div class='tags'>
  <h3>Returns:</h3>
  <ul class='return'>
    <li>
      <span class='type'></span>
      (<tt>Number</tt>)
      &mdash;
      <span class='desc'>Returns a <a href='https://developer.mozilla.org/en-US/docs/JavaScript/Reference/Global_Objects/Number'>Number</a>.</span>
    </li>
  </ul>
</div>
  </div>
  <div class='method_details'>
    <p class='signature' id='getHorizontalScaleFactor-instance'>
      Number ::<strong>getHorizontalScaleFactor</strong>()
      <a class='gh-link' href='https:&#47;&#47;github.com&#47;atom-minimap&#47;minimap
<<<<<<< HEAD
&#47;blob&#47;v4.4.0
/lib&#47;minimap.coffee#L209'>Source</a>
    </p>
    <div class='docstring'>
  <p>Returns the horizontal scaling factor when converting coordinates from the <code>TextEditor</code> to the <a href='../classes/Minimap.html'>Minimap</a>.</p>
=======
&#47;blob&#47;v4.3.1
/lib&#47;minimap.coffee#L209'>Source</a>
    </p>
    <div class='docstring'>
   Public: Returns the horizontal scaling factor when converting coordinates from the
`TextEditor` to the <a href='../classes/Minimap.html'>Minimap</a>.

Returns a <a href='https://developer.mozilla.org/en-US/docs/JavaScript/Reference/Global_Objects/Number'>Number</a>. 
>>>>>>> 608cd515
</div>
<div class='tags'>
  <h3>Returns:</h3>
  <ul class='return'>
    <li>
      <span class='type'></span>
      (<tt>Number</tt>)
      &mdash;
      <span class='desc'>Returns a <a href='https://developer.mozilla.org/en-US/docs/JavaScript/Reference/Global_Objects/Number'>Number</a>.</span>
<<<<<<< HEAD
    </li>
  </ul>
</div>
  </div>
  <div class='method_details'>
    <p class='signature' id='getInterline-instance'>
      Number ::<strong>getInterline</strong>()
      <a class='gh-link' href='https:&#47;&#47;github.com&#47;atom-minimap&#47;minimap
&#47;blob&#47;v4.4.0
/lib&#47;minimap.coffee#L230'>Source</a>
    </p>
    <div class='docstring'>
  <p>Returns the space between lines in the <a href='../classes/Minimap.html'>Minimap</a> in pixels.</p>
</div>
<div class='tags'>
  <h3>Returns:</h3>
  <ul class='return'>
    <li>
      <span class='type'></span>
      (<tt>Number</tt>)
      &mdash;
      <span class='desc'>Returns a <a href='https://developer.mozilla.org/en-US/docs/JavaScript/Reference/Global_Objects/Number'>Number</a>.</span>
=======
>>>>>>> 608cd515
    </li>
  </ul>
</div>
  </div>
  <div class='method_details'>
<<<<<<< HEAD
    <p class='signature' id='getLastVisibleScreenRow-instance'>
      Number ::<strong>getLastVisibleScreenRow</strong>()
      <a class='gh-link' href='https:&#47;&#47;github.com&#47;atom-minimap&#47;minimap
&#47;blob&#47;v4.4.0
/lib&#47;minimap.coffee#L241'>Source</a>
    </p>
    <div class='docstring'>
  <p>Returns the index of the last visible row in the <a href='../classes/Minimap.html'>Minimap</a>.</p>
=======
    <p class='signature' id='getInterline-instance'>
      Number ::<strong>getInterline</strong>()
      <a class='gh-link' href='https:&#47;&#47;github.com&#47;atom-minimap&#47;minimap
&#47;blob&#47;v4.3.1
/lib&#47;minimap.coffee#L230'>Source</a>
    </p>
    <div class='docstring'>
   Public: Returns the space between lines in the <a href='../classes/Minimap.html'>Minimap</a> in pixels.

Returns a <a href='https://developer.mozilla.org/en-US/docs/JavaScript/Reference/Global_Objects/Number'>Number</a>. 
>>>>>>> 608cd515
</div>
<div class='tags'>
  <h3>Returns:</h3>
  <ul class='return'>
    <li>
      <span class='type'></span>
      (<tt>Number</tt>)
      &mdash;
      <span class='desc'>Returns a <a href='https://developer.mozilla.org/en-US/docs/JavaScript/Reference/Global_Objects/Number'>Number</a>.</span>
    </li>
  </ul>
</div>
  </div>
  <div class='method_details'>
<<<<<<< HEAD
    <p class='signature' id='getLineHeight-instance'>
      Number ::<strong>getLineHeight</strong>()
      <a class='gh-link' href='https:&#47;&#47;github.com&#47;atom-minimap&#47;minimap
&#47;blob&#47;v4.4.0
/lib&#47;minimap.coffee#L215'>Source</a>
    </p>
    <div class='docstring'>
  <p>Returns the height of a line in the <a href='../classes/Minimap.html'>Minimap</a> in pixels.</p>
=======
    <p class='signature' id='getLastVisibleScreenRow-instance'>
      Number ::<strong>getLastVisibleScreenRow</strong>()
      <a class='gh-link' href='https:&#47;&#47;github.com&#47;atom-minimap&#47;minimap
&#47;blob&#47;v4.3.1
/lib&#47;minimap.coffee#L241'>Source</a>
    </p>
    <div class='docstring'>
   Public: Returns the index of the last visible row in the <a href='../classes/Minimap.html'>Minimap</a>.

Returns a <a href='https://developer.mozilla.org/en-US/docs/JavaScript/Reference/Global_Objects/Number'>Number</a>. 
>>>>>>> 608cd515
</div>
<div class='tags'>
  <h3>Returns:</h3>
  <ul class='return'>
    <li>
      <span class='type'></span>
      (<tt>Number</tt>)
      &mdash;
      <span class='desc'>Returns a <a href='https://developer.mozilla.org/en-US/docs/JavaScript/Reference/Global_Objects/Number'>Number</a>.</span>
    </li>
  </ul>
</div>
  </div>
  <div class='method_details'>
<<<<<<< HEAD
    <p class='signature' id='getMaxScrollTop-instance'>
      Number ::<strong>getMaxScrollTop</strong>()
      <a class='gh-link' href='https:&#47;&#47;github.com&#47;atom-minimap&#47;minimap
&#47;blob&#47;v4.4.0
/lib&#47;minimap.coffee#L256'>Source</a>
    </p>
    <div class='docstring'>
  <p>Returns the maximum scroll value of the <a href='../classes/Minimap.html'>Minimap</a>.</p>
=======
    <p class='signature' id='getLineHeight-instance'>
      Number ::<strong>getLineHeight</strong>()
      <a class='gh-link' href='https:&#47;&#47;github.com&#47;atom-minimap&#47;minimap
&#47;blob&#47;v4.3.1
/lib&#47;minimap.coffee#L215'>Source</a>
    </p>
    <div class='docstring'>
   Public: Returns the height of a line in the <a href='../classes/Minimap.html'>Minimap</a> in pixels.

Returns a <a href='https://developer.mozilla.org/en-US/docs/JavaScript/Reference/Global_Objects/Number'>Number</a>. 
>>>>>>> 608cd515
</div>
<div class='tags'>
  <h3>Returns:</h3>
  <ul class='return'>
    <li>
      <span class='type'></span>
      (<tt>Number</tt>)
      &mdash;
      <span class='desc'>Returns a <a href='https://developer.mozilla.org/en-US/docs/JavaScript/Reference/Global_Objects/Number'>Number</a>.</span>
    </li>
  </ul>
</div>
  </div>
  <div class='method_details'>
<<<<<<< HEAD
    <p class='signature' id='getScrollTop-instance'>
      Number ::<strong>getScrollTop</strong>()
      <a class='gh-link' href='https:&#47;&#47;github.com&#47;atom-minimap&#47;minimap
&#47;blob&#47;v4.4.0
/lib&#47;minimap.coffee#L250'>Source</a>
    </p>
    <div class='docstring'>
  <p>Returns the current scroll of the <a href='../classes/Minimap.html'>Minimap</a>.</p><p>The <a href='../classes/Minimap.html'>Minimap</a> can scroll only when its height is greater that the height
of its <code>TextEditor</code>.</p>
=======
    <p class='signature' id='getMaxScrollTop-instance'>
      Number ::<strong>getMaxScrollTop</strong>()
      <a class='gh-link' href='https:&#47;&#47;github.com&#47;atom-minimap&#47;minimap
&#47;blob&#47;v4.3.1
/lib&#47;minimap.coffee#L256'>Source</a>
    </p>
    <div class='docstring'>
   Public: Returns the maximum scroll value of the <a href='../classes/Minimap.html'>Minimap</a>.

Returns a <a href='https://developer.mozilla.org/en-US/docs/JavaScript/Reference/Global_Objects/Number'>Number</a>. 
>>>>>>> 608cd515
</div>
<div class='tags'>
  <h3>Returns:</h3>
  <ul class='return'>
    <li>
      <span class='type'></span>
      (<tt>Number</tt>)
      &mdash;
      <span class='desc'>Returns a <a href='https://developer.mozilla.org/en-US/docs/JavaScript/Reference/Global_Objects/Number'>Number</a>.</span>
    </li>
  </ul>
</div>
  </div>
  <div class='method_details'>
<<<<<<< HEAD
    <p class='signature' id='getTextEditor-instance'>
      ::<strong>getTextEditor</strong>()
      <a class='gh-link' href='https:&#47;&#47;github.com&#47;atom-minimap&#47;minimap
&#47;blob&#47;v4.4.0
/lib&#47;minimap.coffee#L132'>Source</a>
    </p>
    <div class='docstring'>
  <p>Returns the <code>TextEditor</code> that this minimap represents.</p>
=======
    <p class='signature' id='getScrollTop-instance'>
      Number ::<strong>getScrollTop</strong>()
      <a class='gh-link' href='https:&#47;&#47;github.com&#47;atom-minimap&#47;minimap
&#47;blob&#47;v4.3.1
/lib&#47;minimap.coffee#L250'>Source</a>
    </p>
    <div class='docstring'>
   Public: Returns the current scroll of the <a href='../classes/Minimap.html'>Minimap</a>.

The <a href='../classes/Minimap.html'>Minimap</a> can scroll only when its height is greater that the height
of its `TextEditor`.

Returns a <a href='https://developer.mozilla.org/en-US/docs/JavaScript/Reference/Global_Objects/Number'>Number</a>. 
>>>>>>> 608cd515
</div>
<div class='tags'>
  <h3>Returns:</h3>
  <ul class='return'>
    <li>
      <span class='type'></span>
<<<<<<< HEAD
      <span class='desc'>Returns a <code>TextEditor</code>.</span>
=======
      (<tt>Number</tt>)
      &mdash;
      <span class='desc'>Returns a <a href='https://developer.mozilla.org/en-US/docs/JavaScript/Reference/Global_Objects/Number'>Number</a>.</span>
>>>>>>> 608cd515
    </li>
  </ul>
</div>
  </div>
  <div class='method_details'>
<<<<<<< HEAD
    <p class='signature' id='getTextEditorMaxScrollTop-instance'>
      Number ::<strong>getTextEditorMaxScrollTop</strong>()
      <a class='gh-link' href='https:&#47;&#47;github.com&#47;atom-minimap&#47;minimap
&#47;blob&#47;v4.4.0
/lib&#47;minimap.coffee#L158'>Source</a>
    </p>
    <div class='docstring'>
  <p>Returns the maximum scroll the <code>TextEditor</code> can perform.</p><p>When the <code>scrollPastEnd</code> setting is enabled, the method compensate the
extra scroll by removing the same height as added by the editor from the
final value.</p>
=======
    <p class='signature' id='getTextEditor-instance'>
      ::<strong>getTextEditor</strong>()
      <a class='gh-link' href='https:&#47;&#47;github.com&#47;atom-minimap&#47;minimap
&#47;blob&#47;v4.3.1
/lib&#47;minimap.coffee#L132'>Source</a>
    </p>
    <div class='docstring'>
   Public: Returns the `TextEditor` that this minimap represents.

Returns a `TextEditor`. 
>>>>>>> 608cd515
</div>
<div class='tags'>
  <h3>Returns:</h3>
  <ul class='return'>
    <li>
      <span class='type'></span>
<<<<<<< HEAD
=======
      <span class='desc'>Returns a <code>TextEditor</code>.</span>
    </li>
  </ul>
</div>
  </div>
  <div class='method_details'>
    <p class='signature' id='getTextEditorMaxScrollTop-instance'>
      Number ::<strong>getTextEditorMaxScrollTop</strong>()
      <a class='gh-link' href='https:&#47;&#47;github.com&#47;atom-minimap&#47;minimap
&#47;blob&#47;v4.3.1
/lib&#47;minimap.coffee#L158'>Source</a>
    </p>
    <div class='docstring'>
   Public: Returns the maximum scroll the `TextEditor` can perform.

When the `scrollPastEnd` setting is enabled, the method compensate the
extra scroll by removing the same height as added by the editor from the
final value.

Returns a <a href='https://developer.mozilla.org/en-US/docs/JavaScript/Reference/Global_Objects/Number'>Number</a>. 
</div>
<div class='tags'>
  <h3>Returns:</h3>
  <ul class='return'>
    <li>
      <span class='type'></span>
>>>>>>> 608cd515
      (<tt>Number</tt>)
      &mdash;
      <span class='desc'>Returns a <a href='https://developer.mozilla.org/en-US/docs/JavaScript/Reference/Global_Objects/Number'>Number</a>.</span>
    </li>
  </ul>
</div>
  </div>
  <div class='method_details'>
    <p class='signature' id='getTextEditorScaledHeight-instance'>
      Number ::<strong>getTextEditorScaledHeight</strong>()
      <a class='gh-link' href='https:&#47;&#47;github.com&#47;atom-minimap&#47;minimap
<<<<<<< HEAD
&#47;blob&#47;v4.4.0
/lib&#47;minimap.coffee#L137'>Source</a>
    </p>
    <div class='docstring'>
  <p>Returns the height of the <code>TextEditor</code> at the <a href='../classes/Minimap.html'>Minimap</a> scale.</p>
=======
&#47;blob&#47;v4.3.1
/lib&#47;minimap.coffee#L137'>Source</a>
    </p>
    <div class='docstring'>
   Public: Returns the height of the `TextEditor` at the <a href='../classes/Minimap.html'>Minimap</a> scale.

Returns a <a href='https://developer.mozilla.org/en-US/docs/JavaScript/Reference/Global_Objects/Number'>Number</a>. 
>>>>>>> 608cd515
</div>
<div class='tags'>
  <h3>Returns:</h3>
  <ul class='return'>
    <li>
      <span class='type'></span>
      (<tt>Number</tt>)
      &mdash;
      <span class='desc'>Returns a <a href='https://developer.mozilla.org/en-US/docs/JavaScript/Reference/Global_Objects/Number'>Number</a>.</span>
    </li>
  </ul>
</div>
  </div>
  <div class='method_details'>
    <p class='signature' id='getTextEditorScaledScrollLeft-instance'>
      Number ::<strong>getTextEditorScaledScrollLeft</strong>()
      <a class='gh-link' href='https:&#47;&#47;github.com&#47;atom-minimap&#47;minimap
<<<<<<< HEAD
&#47;blob&#47;v4.4.0
/lib&#47;minimap.coffee#L148'>Source</a>
    </p>
    <div class='docstring'>
  <p>Returns the <code>TextEditor::getScrollLeft</code> value at the <a href='../classes/Minimap.html'>Minimap</a> scale.</p>
=======
&#47;blob&#47;v4.3.1
/lib&#47;minimap.coffee#L148'>Source</a>
    </p>
    <div class='docstring'>
   Public: Returns the `TextEditor::getScrollLeft` value at the <a href='../classes/Minimap.html'>Minimap</a> scale.

Returns a <a href='https://developer.mozilla.org/en-US/docs/JavaScript/Reference/Global_Objects/Number'>Number</a>. 
>>>>>>> 608cd515
</div>
<div class='tags'>
  <h3>Returns:</h3>
  <ul class='return'>
    <li>
      <span class='type'></span>
      (<tt>Number</tt>)
      &mdash;
      <span class='desc'>Returns a <a href='https://developer.mozilla.org/en-US/docs/JavaScript/Reference/Global_Objects/Number'>Number</a>.</span>
    </li>
  </ul>
</div>
  </div>
  <div class='method_details'>
    <p class='signature' id='getTextEditorScaledScrollTop-instance'>
      Number ::<strong>getTextEditorScaledScrollTop</strong>()
      <a class='gh-link' href='https:&#47;&#47;github.com&#47;atom-minimap&#47;minimap
<<<<<<< HEAD
&#47;blob&#47;v4.4.0
/lib&#47;minimap.coffee#L142'>Source</a>
    </p>
    <div class='docstring'>
  <p>Returns the <code>TextEditor::getScrollTop</code> value at the <a href='../classes/Minimap.html'>Minimap</a> scale.</p>
=======
&#47;blob&#47;v4.3.1
/lib&#47;minimap.coffee#L142'>Source</a>
    </p>
    <div class='docstring'>
   Public: Returns the `TextEditor::getScrollTop` value at the <a href='../classes/Minimap.html'>Minimap</a> scale.

Returns a <a href='https://developer.mozilla.org/en-US/docs/JavaScript/Reference/Global_Objects/Number'>Number</a>. 
>>>>>>> 608cd515
</div>
<div class='tags'>
  <h3>Returns:</h3>
  <ul class='return'>
    <li>
      <span class='type'></span>
      (<tt>Number</tt>)
      &mdash;
      <span class='desc'>Returns a <a href='https://developer.mozilla.org/en-US/docs/JavaScript/Reference/Global_Objects/Number'>Number</a>.</span>
    </li>
  </ul>
</div>
  </div>
  <div class='method_details'>
    <p class='signature' id='getTextEditorScrollRatio-instance'>
      Number ::<strong>getTextEditorScrollRatio</strong>()
      <a class='gh-link' href='https:&#47;&#47;github.com&#47;atom-minimap&#47;minimap
<<<<<<< HEAD
&#47;blob&#47;v4.4.0
/lib&#47;minimap.coffee#L173'>Source</a>
    </p>
    <div class='docstring'>
  <p>Returns the <code>TextEditor</code> scroll as a value normalized between <code>0</code> and <code>1</code>.</p><p>When the <code>scrollPastEnd</code> setting is enabled the value may exceed <code>1</code> as the
maximum scroll value used to compute this ratio compensate for the extra
height in the editor. <strong>Use <a href='../classes/Minimap.html#getCapedTextEditorScrollRatio-instance'>::getCapedTextEditorScrollRatio</a> when you
need a value that is strictly between <code>0</code> and <code>1</code>.</strong></p>
=======
&#47;blob&#47;v4.3.1
/lib&#47;minimap.coffee#L173'>Source</a>
    </p>
    <div class='docstring'>
   Public: Returns the `TextEditor` scroll as a value normalized between `0` and `1`.

When the `scrollPastEnd` setting is enabled the value may exceed `1` as the
maximum scroll value used to compute this ratio compensate for the extra
height in the editor. **Use <a href='../classes/Minimap.html#getCapedTextEditorScrollRatio-instance'>::getCapedTextEditorScrollRatio</a> when you
need a value that is strictly between `0` and `1`.**

Returns a <a href='https://developer.mozilla.org/en-US/docs/JavaScript/Reference/Global_Objects/Number'>Number</a>. 
>>>>>>> 608cd515
</div>
<div class='tags'>
  <h3>Returns:</h3>
  <ul class='return'>
    <li>
      <span class='type'></span>
      (<tt>Number</tt>)
      &mdash;
      <span class='desc'>Returns a <a href='https://developer.mozilla.org/en-US/docs/JavaScript/Reference/Global_Objects/Number'>Number</a>.</span>
    </li>
  </ul>
</div>
  </div>
  <div class='method_details'>
    <p class='signature' id='getVerticalScaleFactor-instance'>
      Number ::<strong>getVerticalScaleFactor</strong>()
      <a class='gh-link' href='https:&#47;&#47;github.com&#47;atom-minimap&#47;minimap
<<<<<<< HEAD
&#47;blob&#47;v4.4.0
/lib&#47;minimap.coffee#L202'>Source</a>
    </p>
    <div class='docstring'>
  <p>Returns the vertical scaling factor when converting coordinates from the <code>TextEditor</code> to the <a href='../classes/Minimap.html'>Minimap</a>.</p>
</div>
<div class='tags'>
  <h3>Returns:</h3>
  <ul class='return'>
    <li>
      <span class='type'></span>
      (<tt>Number</tt>)
      &mdash;
      <span class='desc'>Returns a <a href='https://developer.mozilla.org/en-US/docs/JavaScript/Reference/Global_Objects/Number'>Number</a>.</span>
    </li>
  </ul>
</div>
  </div>
  <div class='method_details'>
    <p class='signature' id='getVisibleHeight-instance'>
      Number ::<strong>getVisibleHeight</strong>()
      <a class='gh-link' href='https:&#47;&#47;github.com&#47;atom-minimap&#47;minimap
&#47;blob&#47;v4.4.0
/lib&#47;minimap.coffee#L195'>Source</a>
    </p>
    <div class='docstring'>
  <p>Returns the height the <a href='../classes/Minimap.html'>Minimap</a> will take on screen.</p><p>When the <a href='../classes/Minimap.html'>Minimap</a> height is greater than the <code>TextEditor</code> height, the
<code>TextEditor</code> height is returned instead.</p>
=======
&#47;blob&#47;v4.3.1
/lib&#47;minimap.coffee#L202'>Source</a>
    </p>
    <div class='docstring'>
   Public: Returns the vertical scaling factor when converting coordinates from the
`TextEditor` to the <a href='../classes/Minimap.html'>Minimap</a>.

Returns a <a href='https://developer.mozilla.org/en-US/docs/JavaScript/Reference/Global_Objects/Number'>Number</a>. 
>>>>>>> 608cd515
</div>
<div class='tags'>
  <h3>Returns:</h3>
  <ul class='return'>
    <li>
      <span class='type'></span>
      (<tt>Number</tt>)
      &mdash;
      <span class='desc'>Returns a <a href='https://developer.mozilla.org/en-US/docs/JavaScript/Reference/Global_Objects/Number'>Number</a>.</span>
    </li>
  </ul>
</div>
  </div>
  <div class='method_details'>
<<<<<<< HEAD
    <p class='signature' id='isDestroyed-instance'>
      ::<strong>isDestroyed</strong>()
      <a class='gh-link' href='https:&#47;&#47;github.com&#47;atom-minimap&#47;minimap
&#47;blob&#47;v4.4.0
/lib&#47;minimap.coffee#L74'>Source</a>
    </p>
    <div class='tags'>
=======
    <p class='signature' id='getVisibleHeight-instance'>
      Number ::<strong>getVisibleHeight</strong>()
      <a class='gh-link' href='https:&#47;&#47;github.com&#47;atom-minimap&#47;minimap
&#47;blob&#47;v4.3.1
/lib&#47;minimap.coffee#L195'>Source</a>
    </p>
    <div class='docstring'>
   Public: Returns the height the <a href='../classes/Minimap.html'>Minimap</a> will take on screen.

When the <a href='../classes/Minimap.html'>Minimap</a> height is greater than the `TextEditor` height, the
`TextEditor` height is returned instead.

Returns a <a href='https://developer.mozilla.org/en-US/docs/JavaScript/Reference/Global_Objects/Number'>Number</a>. 
</div>
<div class='tags'>
  <h3>Returns:</h3>
  <ul class='return'>
    <li>
      <span class='type'></span>
      (<tt>Number</tt>)
      &mdash;
      <span class='desc'>Returns a <a href='https://developer.mozilla.org/en-US/docs/JavaScript/Reference/Global_Objects/Number'>Number</a>.</span>
    </li>
  </ul>
</div>
  </div>
  <div class='method_details'>
    <p class='signature' id='isDestroyed-instance'>
      ::<strong>isDestroyed</strong>()
      <a class='gh-link' href='https:&#47;&#47;github.com&#47;atom-minimap&#47;minimap
&#47;blob&#47;v4.3.1
/lib&#47;minimap.coffee#L74'>Source</a>
    </p>
    <div class='docstring'>
  ~Public~
</div>
<div class='tags'>
>>>>>>> 608cd515
</div>
  </div>
  <div class='method_details'>
    <p class='signature' id='onDidChange-instance'>
      ::<strong>onDidChange</strong>(callback)
      <a class='gh-link' href='https:&#47;&#47;github.com&#47;atom-minimap&#47;minimap
<<<<<<< HEAD
&#47;blob&#47;v4.4.0
/lib&#47;minimap.coffee#L85'>Source</a>
    </p>
    <div class='docstring'>
  <p>Calls the <code>callback</code> when changes have been made in the buffer or in the minimap that alter the minimap display.</p>
=======
&#47;blob&#47;v4.3.1
/lib&#47;minimap.coffee#L85'>Source</a>
    </p>
    <div class='docstring'>
   Public: Calls the `callback` when changes have been made in the buffer or in the
minimap that alter the minimap display.

callback - The callback <a href='https://developer.mozilla.org/en-US/docs/JavaScript/Reference/Global_Objects/Function'>Function</a>. The event the callback will receive
           a change <a href='https://developer.mozilla.org/en-US/docs/JavaScript/Reference/Global_Objects/Object'>Object</a> with the following properties:
           :start - The <a href='https://developer.mozilla.org/en-US/docs/JavaScript/Reference/Global_Objects/Number'>Number</a> of the change's start row.
           :end - The <a href='https://developer.mozilla.org/en-US/docs/JavaScript/Reference/Global_Objects/Number'>Number</a> of the change's end row.
           :screenDelta - The <a href='https://developer.mozilla.org/en-US/docs/JavaScript/Reference/Global_Objects/Number'>Number</a> of rows affected by the changes.

Returns a `Disposable`. 
>>>>>>> 608cd515
</div>
<div class='tags'>
  <h3>Parameters:</h3>
  <ul class='param'>
    <li>
      <span class='type'>(Function)</span>
      <span class='name'>callback</span>
      &mdash;
      <span class='desc'>The callback <a href='https://developer.mozilla.org/en-US/docs/JavaScript/Reference/Global_Objects/Function'>Function</a>. The event the callback will receive a change <a href='https://developer.mozilla.org/en-US/docs/JavaScript/Reference/Global_Objects/Object'>Object</a> with the following properties:</span>
    </li>
    <ul class='options'>
      <li>
        <span class='type'>(Number)</span>
        <span class='name'>start</span>
        &mdash;
        <span class='desc'>The <a href='https://developer.mozilla.org/en-US/docs/JavaScript/Reference/Global_Objects/Number'>Number</a> of the change&#39;s start row.</span>
      </li>
      <li>
        <span class='type'>(Number)</span>
        <span class='name'>end</span>
        &mdash;
        <span class='desc'>The <a href='https://developer.mozilla.org/en-US/docs/JavaScript/Reference/Global_Objects/Number'>Number</a> of the change&#39;s end row.</span>
      </li>
      <li>
        <span class='type'>(Number)</span>
        <span class='name'>screenDelta</span>
        &mdash;
        <span class='desc'>The <a href='https://developer.mozilla.org/en-US/docs/JavaScript/Reference/Global_Objects/Number'>Number</a> of rows affected by the changes.</span>
      </li>
    </ul>
  </ul>
  <h3>Returns:</h3>
  <ul class='return'>
    <li>
      <span class='type'></span>
      <span class='desc'>Returns a <code>Disposable</code>.</span>
    </li>
  </ul>
</div>
  </div>
  <div class='method_details'>
    <p class='signature' id='onDidChangeConfig-instance'>
      ::<strong>onDidChangeConfig</strong>(callback)
      <a class='gh-link' href='https:&#47;&#47;github.com&#47;atom-minimap&#47;minimap
<<<<<<< HEAD
&#47;blob&#47;v4.4.0
/lib&#47;minimap.coffee#L98'>Source</a>
    </p>
    <div class='docstring'>
  <p>Calls the <code>callback</code> when changes have been made in the configuration fields of the <code>minimap</code> package. As many computation are tied to these configurations this method allow to be notified when these fields changes.</p>
=======
&#47;blob&#47;v4.3.1
/lib&#47;minimap.coffee#L98'>Source</a>
    </p>
    <div class='docstring'>
   Public: Calls the `callback` when changes have been made in the configuration fields
of the `minimap` package. As many computation are tied to these
configurations this method allow to be notified when these fields changes.

callback - The callback <a href='https://developer.mozilla.org/en-US/docs/JavaScript/Reference/Global_Objects/Function'>Function</a>. The event the callback will receive
           a change <a href='https://developer.mozilla.org/en-US/docs/JavaScript/Reference/Global_Objects/Object'>Object</a> with the following properties:
           :config - The <a href='https://developer.mozilla.org/en-US/docs/JavaScript/Reference/Global_Objects/String'>String</a> name of the changed configuration.
           :value - The new value of the configuration.

Returns a `Disposable`. 
>>>>>>> 608cd515
</div>
<div class='tags'>
  <h3>Parameters:</h3>
  <ul class='param'>
    <li>
      <span class='type'>(Function)</span>
      <span class='name'>callback</span>
      &mdash;
      <span class='desc'>The callback <a href='https://developer.mozilla.org/en-US/docs/JavaScript/Reference/Global_Objects/Function'>Function</a>. The event the callback will receive a change <a href='https://developer.mozilla.org/en-US/docs/JavaScript/Reference/Global_Objects/Object'>Object</a> with the following properties:</span>
    </li>
    <ul class='options'>
      <li>
        <span class='type'>(String)</span>
        <span class='name'>config</span>
        &mdash;
        <span class='desc'>The <a href='https://developer.mozilla.org/en-US/docs/JavaScript/Reference/Global_Objects/String'>String</a> name of the changed configuration.</span>
      </li>
      <li>
        <span class='name'>value</span>
        &mdash;
        <span class='desc'>The new value of the configuration.</span>
      </li>
    </ul>
  </ul>
  <h3>Returns:</h3>
  <ul class='return'>
    <li>
      <span class='type'></span>
      <span class='desc'>Returns a <code>Disposable</code>.</span>
    </li>
  </ul>
</div>
  </div>
  <div class='method_details'>
    <p class='signature' id='onDidChangeScrollLeft-instance'>
      ::<strong>onDidChangeScrollLeft</strong>(callback)
      <a class='gh-link' href='https:&#47;&#47;github.com&#47;atom-minimap&#47;minimap
<<<<<<< HEAD
&#47;blob&#47;v4.4.0
/lib&#47;minimap.coffee#L118'>Source</a>
    </p>
    <div class='docstring'>
  <p>Calls the <code>callback</code> when the text editor <code>scrollLeft</code> value have been changed.</p>
=======
&#47;blob&#47;v4.3.1
/lib&#47;minimap.coffee#L118'>Source</a>
    </p>
    <div class='docstring'>
   Public: Calls the `callback` when the text editor `scrollLeft` value have been
changed.

callback - The callback <a href='https://developer.mozilla.org/en-US/docs/JavaScript/Reference/Global_Objects/Function'>Function</a>. The event the callback will receive
           the new `scrollLeft` <a href='https://developer.mozilla.org/en-US/docs/JavaScript/Reference/Global_Objects/Number'>Number</a> value.

Returns a `Disposable`. 
>>>>>>> 608cd515
</div>
<div class='tags'>
  <h3>Parameters:</h3>
  <ul class='param'>
    <li>
      <span class='type'>(Function)</span>
      <span class='name'>callback</span>
      &mdash;
      <span class='desc'>The callback <a href='https://developer.mozilla.org/en-US/docs/JavaScript/Reference/Global_Objects/Function'>Function</a>. The event the callback will receive the new <code>scrollLeft</code> <a href='https://developer.mozilla.org/en-US/docs/JavaScript/Reference/Global_Objects/Number'>Number</a> value.</span>
    </li>
  </ul>
  <h3>Returns:</h3>
  <ul class='return'>
    <li>
      <span class='type'></span>
      <span class='desc'>Returns a <code>Disposable</code>.</span>
    </li>
  </ul>
</div>
  </div>
  <div class='method_details'>
    <p class='signature' id='onDidChangeScrollTop-instance'>
      ::<strong>onDidChangeScrollTop</strong>(callback)
      <a class='gh-link' href='https:&#47;&#47;github.com&#47;atom-minimap&#47;minimap
<<<<<<< HEAD
&#47;blob&#47;v4.4.0
/lib&#47;minimap.coffee#L108'>Source</a>
    </p>
    <div class='docstring'>
  <p>Calls the <code>callback</code> when the text editor <code>scrollTop</code> value have been changed.</p>
=======
&#47;blob&#47;v4.3.1
/lib&#47;minimap.coffee#L108'>Source</a>
    </p>
    <div class='docstring'>
   Public: Calls the `callback` when the text editor `scrollTop` value have been
changed.

callback - The callback <a href='https://developer.mozilla.org/en-US/docs/JavaScript/Reference/Global_Objects/Function'>Function</a>. The event the callback will receive
           the new `scrollTop` <a href='https://developer.mozilla.org/en-US/docs/JavaScript/Reference/Global_Objects/Number'>Number</a> value.

Returns a `Disposable`. 
>>>>>>> 608cd515
</div>
<div class='tags'>
  <h3>Parameters:</h3>
  <ul class='param'>
    <li>
      <span class='type'>(Function)</span>
      <span class='name'>callback</span>
      &mdash;
      <span class='desc'>The callback <a href='https://developer.mozilla.org/en-US/docs/JavaScript/Reference/Global_Objects/Function'>Function</a>. The event the callback will receive the new <code>scrollTop</code> <a href='https://developer.mozilla.org/en-US/docs/JavaScript/Reference/Global_Objects/Number'>Number</a> value.</span>
    </li>
  </ul>
  <h3>Returns:</h3>
  <ul class='return'>
    <li>
      <span class='type'></span>
      <span class='desc'>Returns a <code>Disposable</code>.</span>
    </li>
  </ul>
</div>
  </div>
  <div class='method_details'>
    <p class='signature' id='onDidDestroy-instance'>
      ::<strong>onDidDestroy</strong>(callback)
      <a class='gh-link' href='https:&#47;&#47;github.com&#47;atom-minimap&#47;minimap
<<<<<<< HEAD
&#47;blob&#47;v4.4.0
/lib&#47;minimap.coffee#L126'>Source</a>
    </p>
    <div class='docstring'>
  <p>Calls the <code>callback</code> when this <a href='../classes/Minimap.html'>Minimap</a> was destroyed.</p>
=======
&#47;blob&#47;v4.3.1
/lib&#47;minimap.coffee#L126'>Source</a>
    </p>
    <div class='docstring'>
   Public: Calls the `callback` when this <a href='../classes/Minimap.html'>Minimap</a> was destroyed.

callback - The callback <a href='https://developer.mozilla.org/en-US/docs/JavaScript/Reference/Global_Objects/Function'>Function</a>.

Returns a `Disposable`. 
>>>>>>> 608cd515
</div>
<div class='tags'>
  <h3>Parameters:</h3>
  <ul class='param'>
    <li>
      <span class='type'>(Function)</span>
      <span class='name'>callback</span>
      &mdash;
      <span class='desc'>The callback <a href='https://developer.mozilla.org/en-US/docs/JavaScript/Reference/Global_Objects/Function'>Function</a>.</span>
    </li>
  </ul>
  <h3>Returns:</h3>
  <ul class='return'>
    <li>
      <span class='type'></span>
      <span class='desc'>Returns a <code>Disposable</code>.</span>
    </li>
  </ul>
</div>
  </div>
</div>
    </div>
    <div id='footer'>
  Generated on
<<<<<<< HEAD
  Sun Mar 01 2015 15:21:15 GMT+0100 (CET)
=======
  Mon Feb 23 2015 01:49:46 GMT+0800 (CST)
>>>>>>> 608cd515
  by
  <a href='https://github.com/gjtorikian/biscotto' title='TomDoc-CoffeeScript API documentation generator'>Biscotto</a>
  v2.3.1
  (Node.js v1.2.0).
  &#10034;
  Press Ctrl-h to see the keyboard shortcuts
</div>
  </body>
</html><|MERGE_RESOLUTION|>--- conflicted
+++ resolved
@@ -11,6 +11,8 @@
     <div id='base' data-path='..&#47;'></div>
 <div id='header'>
   <div id='menu'>
+    <a href='..&#47;README.md.html' title='Minimap'>Minimap</a>
+    &raquo;
     <a href='..&#47;class_index.html' title='Index'>Index</a>
     &raquo;
     <span class='title'>Minimap</span>
@@ -114,18 +116,9 @@
       </table>
       <h2>Overview</h2>
       <div class='docstring'>
-<<<<<<< HEAD
   <p>The <a href='../classes/Minimap.html'>Minimap</a> class is the underlying model of a <a href='../classes/MinimapElement.html'>MinimapElement</a>. Most manipulations of the minimap is done through the model.</p><p>Any <a href='../classes/Minimap.html'>Minimap</a> instance is tied to a <code>TextEditor</code>.
 Their lifecycle follow the one of their target <code>TextEditor</code>, so they are
 destroyed whenever their <code>TextEditor</code> is destroyed. </p>
-=======
-   Public: The <a href='../classes/Minimap.html'>Minimap</a> class is the underlying model of a <a href='../classes/MinimapElement.html'>MinimapElement</a>.
-Most manipulations of the minimap is done through the model.
-
-Any <a href='../classes/Minimap.html'>Minimap</a> instance is tied to a `TextEditor`.
-Their lifecycle follow the one of their target `TextEditor`, so they are
-destroyed whenever their `TextEditor` is destroyed. 
->>>>>>> 608cd515
 </div>
 <div class='tags'>
 </div>
@@ -135,12 +128,6 @@
     <span class='signature'>
       <a href='#canScroll-instance'>
         Boolean ::<strong>canScroll</strong>()
-<<<<<<< HEAD
-      </a>
-    </span>
-    <span class='desc'>
-      Returns <code>true</code> when the <a href='../classes/Minimap.html'>Minimap</a> can scroll.
-=======
       </a>
     </span>
     <span class='desc'>
@@ -275,366 +262,126 @@
     </span>
     <span class='desc'>
       Returns the current scroll of the <a href='../classes/Minimap.html'>Minimap</a>.
->>>>>>> 608cd515
-    </span>
-  </li>
-  <li>
-    <span class='signature'>
-<<<<<<< HEAD
-      <a href='#constructor-instance'>
-        ::<strong>constructor</strong>(options = {})
-      </a>
-    </span>
-    <span class='desc'>
-      Creates a new <a href='../classes/Minimap.html'>Minimap</a> instance for the given <code>TextEditor</code>.
-=======
+    </span>
+  </li>
+  <li>
+    <span class='signature'>
       <a href='#getTextEditor-instance'>
         ::<strong>getTextEditor</strong>()
       </a>
     </span>
     <span class='desc'>
       Returns the <code>TextEditor</code> that this minimap represents.
->>>>>>> 608cd515
-    </span>
-  </li>
-  <li>
-    <span class='signature'>
-<<<<<<< HEAD
-      <a href='#destroy-instance'>
-        ::<strong>destroy</strong>()
-      </a>
-    </span>
-    <span class='desc'>
-      Destroys the model.
-=======
+    </span>
+  </li>
+  <li>
+    <span class='signature'>
       <a href='#getTextEditorMaxScrollTop-instance'>
         Number ::<strong>getTextEditorMaxScrollTop</strong>()
       </a>
     </span>
     <span class='desc'>
       Returns the maximum scroll the <code>TextEditor</code> can perform.
->>>>>>> 608cd515
-    </span>
-  </li>
-  <li>
-    <span class='signature'>
-<<<<<<< HEAD
-      <a href='#getCapedTextEditorScrollRatio-instance'>
-        Number ::<strong>getCapedTextEditorScrollRatio</strong>()
-      </a>
-    </span>
-    <span class='desc'>
-      Returns the <code>TextEditor</code> scroll as a value normalized between <code>0</code> and <code>1</code>.
-=======
+    </span>
+  </li>
+  <li>
+    <span class='signature'>
       <a href='#getTextEditorScaledHeight-instance'>
         Number ::<strong>getTextEditorScaledHeight</strong>()
       </a>
     </span>
     <span class='desc'>
       Returns the height of the <code>TextEditor</code> at the <a href='../classes/Minimap.html'>Minimap</a> scale.
->>>>>>> 608cd515
-    </span>
-  </li>
-  <li>
-    <span class='signature'>
-<<<<<<< HEAD
-      <a href='#getCharHeight-instance'>
-        Number ::<strong>getCharHeight</strong>()
-      </a>
-    </span>
-    <span class='desc'>
-      Returns the height of a character in the <a href='../classes/Minimap.html'>Minimap</a> in pixels.
-=======
+    </span>
+  </li>
+  <li>
+    <span class='signature'>
       <a href='#getTextEditorScaledScrollLeft-instance'>
         Number ::<strong>getTextEditorScaledScrollLeft</strong>()
       </a>
     </span>
     <span class='desc'>
       Returns the <code>TextEditor::getScrollLeft</code> value at the <a href='../classes/Minimap.html'>Minimap</a> scale.
->>>>>>> 608cd515
-    </span>
-  </li>
-  <li>
-    <span class='signature'>
-<<<<<<< HEAD
-      <a href='#getCharWidth-instance'>
-        Number ::<strong>getCharWidth</strong>()
-      </a>
-    </span>
-    <span class='desc'>
-      Returns the width of a character in the <a href='../classes/Minimap.html'>Minimap</a> in pixels.
-=======
+    </span>
+  </li>
+  <li>
+    <span class='signature'>
       <a href='#getTextEditorScaledScrollTop-instance'>
         Number ::<strong>getTextEditorScaledScrollTop</strong>()
       </a>
     </span>
     <span class='desc'>
       Returns the <code>TextEditor::getScrollTop</code> value at the <a href='../classes/Minimap.html'>Minimap</a> scale.
->>>>>>> 608cd515
-    </span>
-  </li>
-  <li>
-    <span class='signature'>
-<<<<<<< HEAD
-      <a href='#getFirstVisibleScreenRow-instance'>
-        Number ::<strong>getFirstVisibleScreenRow</strong>()
-      </a>
-    </span>
-    <span class='desc'>
-      Returns the index of the first visible row in the <a href='../classes/Minimap.html'>Minimap</a>.
-=======
+    </span>
+  </li>
+  <li>
+    <span class='signature'>
       <a href='#getTextEditorScrollRatio-instance'>
         Number ::<strong>getTextEditorScrollRatio</strong>()
       </a>
     </span>
     <span class='desc'>
       Returns the <code>TextEditor</code> scroll as a value normalized between <code>0</code> and <code>1</code>.
->>>>>>> 608cd515
-    </span>
-  </li>
-  <li>
-    <span class='signature'>
-<<<<<<< HEAD
-      <a href='#getHeight-instance'>
-        Number ::<strong>getHeight</strong>()
-      </a>
-    </span>
-    <span class='desc'>
-      Returns the height of the whole minimap in pixels based on the <code>minimap</code> settings.
-=======
+    </span>
+  </li>
+  <li>
+    <span class='signature'>
       <a href='#getVerticalScaleFactor-instance'>
         Number ::<strong>getVerticalScaleFactor</strong>()
       </a>
     </span>
     <span class='desc'>
       Returns the vertical scaling factor when converting coordinates from the <code>TextEditor</code> to the <a href='../classes/Minimap.html'>Minimap</a>.
->>>>>>> 608cd515
-    </span>
-  </li>
-  <li>
-    <span class='signature'>
-<<<<<<< HEAD
-      <a href='#getHorizontalScaleFactor-instance'>
-        Number ::<strong>getHorizontalScaleFactor</strong>()
-      </a>
-    </span>
-    <span class='desc'>
-      Returns the horizontal scaling factor when converting coordinates from the <code>TextEditor</code> to the <a href='../classes/Minimap.html'>Minimap</a>.
-=======
+    </span>
+  </li>
+  <li>
+    <span class='signature'>
       <a href='#getVisibleHeight-instance'>
         Number ::<strong>getVisibleHeight</strong>()
       </a>
     </span>
     <span class='desc'>
       Returns the height the <a href='../classes/Minimap.html'>Minimap</a> will take on screen.
->>>>>>> 608cd515
-    </span>
-  </li>
-  <li>
-    <span class='signature'>
-<<<<<<< HEAD
-      <a href='#getInterline-instance'>
-        Number ::<strong>getInterline</strong>()
-      </a>
-    </span>
-    <span class='desc'>
-      Returns the space between lines in the <a href='../classes/Minimap.html'>Minimap</a> in pixels.
-=======
+    </span>
+  </li>
+  <li>
+    <span class='signature'>
       <a href='#isDestroyed-instance'>
         ::<strong>isDestroyed</strong>()
       </a>
     </span>
     <span class='desc'>
       
->>>>>>> 608cd515
-    </span>
-  </li>
-  <li>
-    <span class='signature'>
-<<<<<<< HEAD
-      <a href='#getLastVisibleScreenRow-instance'>
-        Number ::<strong>getLastVisibleScreenRow</strong>()
-      </a>
-    </span>
-    <span class='desc'>
-      Returns the index of the last visible row in the <a href='../classes/Minimap.html'>Minimap</a>.
-=======
+    </span>
+  </li>
+  <li>
+    <span class='signature'>
       <a href='#onDidChange-instance'>
         ::<strong>onDidChange</strong>(callback)
       </a>
     </span>
     <span class='desc'>
       Calls the <code>callback</code> when changes have been made in the buffer or in the minimap that alter the minimap display.
->>>>>>> 608cd515
-    </span>
-  </li>
-  <li>
-    <span class='signature'>
-<<<<<<< HEAD
-      <a href='#getLineHeight-instance'>
-        Number ::<strong>getLineHeight</strong>()
-      </a>
-    </span>
-    <span class='desc'>
-      Returns the height of a line in the <a href='../classes/Minimap.html'>Minimap</a> in pixels.
-=======
+    </span>
+  </li>
+  <li>
+    <span class='signature'>
       <a href='#onDidChangeConfig-instance'>
         ::<strong>onDidChangeConfig</strong>(callback)
       </a>
     </span>
     <span class='desc'>
       Calls the <code>callback</code> when changes have been made in the configuration fields of the <code>minimap</code> package.
->>>>>>> 608cd515
-    </span>
-  </li>
-  <li>
-    <span class='signature'>
-<<<<<<< HEAD
-      <a href='#getMaxScrollTop-instance'>
-        Number ::<strong>getMaxScrollTop</strong>()
-      </a>
-    </span>
-    <span class='desc'>
-      Returns the maximum scroll value of the <a href='../classes/Minimap.html'>Minimap</a>.
-=======
+    </span>
+  </li>
+  <li>
+    <span class='signature'>
       <a href='#onDidChangeScrollLeft-instance'>
         ::<strong>onDidChangeScrollLeft</strong>(callback)
       </a>
     </span>
     <span class='desc'>
       Calls the <code>callback</code> when the text editor <code>scrollLeft</code> value have been changed.
->>>>>>> 608cd515
-    </span>
-  </li>
-  <li>
-    <span class='signature'>
-<<<<<<< HEAD
-      <a href='#getScrollTop-instance'>
-        Number ::<strong>getScrollTop</strong>()
-      </a>
-    </span>
-    <span class='desc'>
-      Returns the current scroll of the <a href='../classes/Minimap.html'>Minimap</a>.
-    </span>
-  </li>
-  <li>
-    <span class='signature'>
-      <a href='#getTextEditor-instance'>
-        ::<strong>getTextEditor</strong>()
-      </a>
-    </span>
-    <span class='desc'>
-      Returns the <code>TextEditor</code> that this minimap represents.
-    </span>
-  </li>
-  <li>
-    <span class='signature'>
-      <a href='#getTextEditorMaxScrollTop-instance'>
-        Number ::<strong>getTextEditorMaxScrollTop</strong>()
-      </a>
-    </span>
-    <span class='desc'>
-      Returns the maximum scroll the <code>TextEditor</code> can perform.
-    </span>
-  </li>
-  <li>
-    <span class='signature'>
-      <a href='#getTextEditorScaledHeight-instance'>
-        Number ::<strong>getTextEditorScaledHeight</strong>()
-      </a>
-    </span>
-    <span class='desc'>
-      Returns the height of the <code>TextEditor</code> at the <a href='../classes/Minimap.html'>Minimap</a> scale.
-    </span>
-  </li>
-  <li>
-    <span class='signature'>
-      <a href='#getTextEditorScaledScrollLeft-instance'>
-        Number ::<strong>getTextEditorScaledScrollLeft</strong>()
-      </a>
-    </span>
-    <span class='desc'>
-      Returns the <code>TextEditor::getScrollLeft</code> value at the <a href='../classes/Minimap.html'>Minimap</a> scale.
-    </span>
-  </li>
-  <li>
-    <span class='signature'>
-      <a href='#getTextEditorScaledScrollTop-instance'>
-        Number ::<strong>getTextEditorScaledScrollTop</strong>()
-      </a>
-    </span>
-    <span class='desc'>
-      Returns the <code>TextEditor::getScrollTop</code> value at the <a href='../classes/Minimap.html'>Minimap</a> scale.
-    </span>
-  </li>
-  <li>
-    <span class='signature'>
-      <a href='#getTextEditorScrollRatio-instance'>
-        Number ::<strong>getTextEditorScrollRatio</strong>()
-      </a>
-    </span>
-    <span class='desc'>
-      Returns the <code>TextEditor</code> scroll as a value normalized between <code>0</code> and <code>1</code>.
-    </span>
-  </li>
-  <li>
-    <span class='signature'>
-      <a href='#getVerticalScaleFactor-instance'>
-        Number ::<strong>getVerticalScaleFactor</strong>()
-      </a>
-    </span>
-    <span class='desc'>
-      Returns the vertical scaling factor when converting coordinates from the <code>TextEditor</code> to the <a href='../classes/Minimap.html'>Minimap</a>.
-    </span>
-  </li>
-  <li>
-    <span class='signature'>
-      <a href='#getVisibleHeight-instance'>
-        Number ::<strong>getVisibleHeight</strong>()
-      </a>
-    </span>
-    <span class='desc'>
-      Returns the height the <a href='../classes/Minimap.html'>Minimap</a> will take on screen.
-    </span>
-  </li>
-  <li>
-    <span class='signature'>
-      <a href='#isDestroyed-instance'>
-        ::<strong>isDestroyed</strong>()
-      </a>
-    </span>
-    <span class='desc'>
-      
-    </span>
-  </li>
-  <li>
-    <span class='signature'>
-      <a href='#onDidChange-instance'>
-        ::<strong>onDidChange</strong>(callback)
-      </a>
-    </span>
-    <span class='desc'>
-      Calls the <code>callback</code> when changes have been made in the buffer or in the minimap that alter the minimap display.
-    </span>
-  </li>
-  <li>
-    <span class='signature'>
-      <a href='#onDidChangeConfig-instance'>
-        ::<strong>onDidChangeConfig</strong>(callback)
-      </a>
-    </span>
-    <span class='desc'>
-      Calls the <code>callback</code> when changes have been made in the configuration fields of the <code>minimap</code> package.
-    </span>
-  </li>
-  <li>
-    <span class='signature'>
-      <a href='#onDidChangeScrollLeft-instance'>
-        ::<strong>onDidChangeScrollLeft</strong>(callback)
-      </a>
-    </span>
-    <span class='desc'>
-      Calls the <code>callback</code> when the text editor <code>scrollLeft</code> value have been changed.
     </span>
   </li>
   <li>
@@ -644,13 +391,6 @@
       </a>
     </span>
     <span class='desc'>
-=======
-      <a href='#onDidChangeScrollTop-instance'>
-        ::<strong>onDidChangeScrollTop</strong>(callback)
-      </a>
-    </span>
-    <span class='desc'>
->>>>>>> 608cd515
       Calls the <code>callback</code> when the text editor <code>scrollTop</code> value have been changed.
     </span>
   </li>
@@ -671,22 +411,11 @@
     <p class='signature' id='constructor-instance'>
       ::<strong>constructor</strong>(options = {})
       <a class='gh-link' href='https:&#47;&#47;github.com&#47;atom-minimap&#47;minimap
-<<<<<<< HEAD
 &#47;blob&#47;v4.4.0
 /lib&#47;minimap.coffee#L22'>Source</a>
     </p>
     <div class='docstring'>
   <p>Creates a new <a href='../classes/Minimap.html'>Minimap</a> instance for the given <code>TextEditor</code>.</p>
-=======
-&#47;blob&#47;v4.3.1
-/lib&#47;minimap.coffee#L22'>Source</a>
-    </p>
-    <div class='docstring'>
-   Public: Creates a new <a href='../classes/Minimap.html'>Minimap</a> instance for the given `TextEditor`.
-
-options - An <a href='https://developer.mozilla.org/en-US/docs/JavaScript/Reference/Global_Objects/Object'>Object</a> with the following properties:
-          :textEditor - A `TextEditor` instance. 
->>>>>>> 608cd515
 </div>
 <div class='tags'>
   <h3>Parameters:</h3>
@@ -714,21 +443,11 @@
     <p class='signature' id='canScroll-instance'>
       Boolean ::<strong>canScroll</strong>()
       <a class='gh-link' href='https:&#47;&#47;github.com&#47;atom-minimap&#47;minimap
-<<<<<<< HEAD
 &#47;blob&#47;v4.4.0
 /lib&#47;minimap.coffee#L261'>Source</a>
     </p>
     <div class='docstring'>
   <p>Returns <code>true</code> when the <a href='../classes/Minimap.html'>Minimap</a> can scroll.</p>
-=======
-&#47;blob&#47;v4.3.1
-/lib&#47;minimap.coffee#L261'>Source</a>
-    </p>
-    <div class='docstring'>
-   Public: Returns `true` when the <a href='../classes/Minimap.html'>Minimap</a> can scroll.
-
-Returns a <a href='https://developer.mozilla.org/en-US/docs/JavaScript/Reference/Global_Objects/Boolean'>Boolean</a>. 
->>>>>>> 608cd515
 </div>
 <div class='tags'>
   <h3>Returns:</h3>
@@ -746,19 +465,11 @@
     <p class='signature' id='destroy-instance'>
       ::<strong>destroy</strong>()
       <a class='gh-link' href='https:&#47;&#47;github.com&#47;atom-minimap&#47;minimap
-<<<<<<< HEAD
 &#47;blob&#47;v4.4.0
 /lib&#47;minimap.coffee#L66'>Source</a>
     </p>
     <div class='docstring'>
   <p>Destroys the model.</p>
-=======
-&#47;blob&#47;v4.3.1
-/lib&#47;minimap.coffee#L66'>Source</a>
-    </p>
-    <div class='docstring'>
-  Public: Destroys the model. 
->>>>>>> 608cd515
 </div>
 <div class='tags'>
 </div>
@@ -767,23 +478,11 @@
     <p class='signature' id='getCapedTextEditorScrollRatio-instance'>
       Number ::<strong>getCapedTextEditorScrollRatio</strong>()
       <a class='gh-link' href='https:&#47;&#47;github.com&#47;atom-minimap&#47;minimap
-<<<<<<< HEAD
 &#47;blob&#47;v4.4.0
 /lib&#47;minimap.coffee#L181'>Source</a>
     </p>
     <div class='docstring'>
   <p>Returns the <code>TextEditor</code> scroll as a value normalized between <code>0</code> and <code>1</code>.</p><p>The returned value will always be strictly between <code>0</code> and <code>1</code>.</p>
-=======
-&#47;blob&#47;v4.3.1
-/lib&#47;minimap.coffee#L181'>Source</a>
-    </p>
-    <div class='docstring'>
-   Public: Returns the `TextEditor` scroll as a value normalized between `0` and `1`.
-
-The returned value will always be strictly between `0` and `1`.
-
-Returns a <a href='https://developer.mozilla.org/en-US/docs/JavaScript/Reference/Global_Objects/Number'>Number</a>. 
->>>>>>> 608cd515
 </div>
 <div class='tags'>
   <h3>Returns:</h3>
@@ -801,21 +500,11 @@
     <p class='signature' id='getCharHeight-instance'>
       Number ::<strong>getCharHeight</strong>()
       <a class='gh-link' href='https:&#47;&#47;github.com&#47;atom-minimap&#47;minimap
-<<<<<<< HEAD
 &#47;blob&#47;v4.4.0
 /lib&#47;minimap.coffee#L225'>Source</a>
     </p>
     <div class='docstring'>
   <p>Returns the height of a character in the <a href='../classes/Minimap.html'>Minimap</a> in pixels.</p>
-=======
-&#47;blob&#47;v4.3.1
-/lib&#47;minimap.coffee#L225'>Source</a>
-    </p>
-    <div class='docstring'>
-   Public: Returns the height of a character in the <a href='../classes/Minimap.html'>Minimap</a> in pixels.
-
-Returns a <a href='https://developer.mozilla.org/en-US/docs/JavaScript/Reference/Global_Objects/Number'>Number</a>. 
->>>>>>> 608cd515
 </div>
 <div class='tags'>
   <h3>Returns:</h3>
@@ -833,21 +522,11 @@
     <p class='signature' id='getCharWidth-instance'>
       Number ::<strong>getCharWidth</strong>()
       <a class='gh-link' href='https:&#47;&#47;github.com&#47;atom-minimap&#47;minimap
-<<<<<<< HEAD
 &#47;blob&#47;v4.4.0
 /lib&#47;minimap.coffee#L220'>Source</a>
     </p>
     <div class='docstring'>
   <p>Returns the width of a character in the <a href='../classes/Minimap.html'>Minimap</a> in pixels.</p>
-=======
-&#47;blob&#47;v4.3.1
-/lib&#47;minimap.coffee#L220'>Source</a>
-    </p>
-    <div class='docstring'>
-   Public: Returns the width of a character in the <a href='../classes/Minimap.html'>Minimap</a> in pixels.
-
-Returns a <a href='https://developer.mozilla.org/en-US/docs/JavaScript/Reference/Global_Objects/Number'>Number</a>. 
->>>>>>> 608cd515
 </div>
 <div class='tags'>
   <h3>Returns:</h3>
@@ -865,21 +544,11 @@
     <p class='signature' id='getFirstVisibleScreenRow-instance'>
       Number ::<strong>getFirstVisibleScreenRow</strong>()
       <a class='gh-link' href='https:&#47;&#47;github.com&#47;atom-minimap&#47;minimap
-<<<<<<< HEAD
 &#47;blob&#47;v4.4.0
 /lib&#47;minimap.coffee#L235'>Source</a>
     </p>
     <div class='docstring'>
   <p>Returns the index of the first visible row in the <a href='../classes/Minimap.html'>Minimap</a>.</p>
-=======
-&#47;blob&#47;v4.3.1
-/lib&#47;minimap.coffee#L235'>Source</a>
-    </p>
-    <div class='docstring'>
-   Public: Returns the index of the first visible row in the <a href='../classes/Minimap.html'>Minimap</a>.
-
-Returns a <a href='https://developer.mozilla.org/en-US/docs/JavaScript/Reference/Global_Objects/Number'>Number</a>. 
->>>>>>> 608cd515
 </div>
 <div class='tags'>
   <h3>Returns:</h3>
@@ -897,22 +566,11 @@
     <p class='signature' id='getHeight-instance'>
       Number ::<strong>getHeight</strong>()
       <a class='gh-link' href='https:&#47;&#47;github.com&#47;atom-minimap&#47;minimap
-<<<<<<< HEAD
 &#47;blob&#47;v4.4.0
 /lib&#47;minimap.coffee#L187'>Source</a>
     </p>
     <div class='docstring'>
   <p>Returns the height of the whole minimap in pixels based on the <code>minimap</code> settings.</p>
-=======
-&#47;blob&#47;v4.3.1
-/lib&#47;minimap.coffee#L187'>Source</a>
-    </p>
-    <div class='docstring'>
-   Public: Returns the height of the whole minimap in pixels based on the `minimap`
-settings.
-
-Returns a <a href='https://developer.mozilla.org/en-US/docs/JavaScript/Reference/Global_Objects/Number'>Number</a>. 
->>>>>>> 608cd515
 </div>
 <div class='tags'>
   <h3>Returns:</h3>
@@ -930,32 +588,20 @@
     <p class='signature' id='getHorizontalScaleFactor-instance'>
       Number ::<strong>getHorizontalScaleFactor</strong>()
       <a class='gh-link' href='https:&#47;&#47;github.com&#47;atom-minimap&#47;minimap
-<<<<<<< HEAD
 &#47;blob&#47;v4.4.0
 /lib&#47;minimap.coffee#L209'>Source</a>
     </p>
     <div class='docstring'>
   <p>Returns the horizontal scaling factor when converting coordinates from the <code>TextEditor</code> to the <a href='../classes/Minimap.html'>Minimap</a>.</p>
-=======
-&#47;blob&#47;v4.3.1
-/lib&#47;minimap.coffee#L209'>Source</a>
-    </p>
-    <div class='docstring'>
-   Public: Returns the horizontal scaling factor when converting coordinates from the
-`TextEditor` to the <a href='../classes/Minimap.html'>Minimap</a>.
-
-Returns a <a href='https://developer.mozilla.org/en-US/docs/JavaScript/Reference/Global_Objects/Number'>Number</a>. 
->>>>>>> 608cd515
-</div>
-<div class='tags'>
-  <h3>Returns:</h3>
-  <ul class='return'>
-    <li>
-      <span class='type'></span>
-      (<tt>Number</tt>)
-      &mdash;
-      <span class='desc'>Returns a <a href='https://developer.mozilla.org/en-US/docs/JavaScript/Reference/Global_Objects/Number'>Number</a>.</span>
-<<<<<<< HEAD
+</div>
+<div class='tags'>
+  <h3>Returns:</h3>
+  <ul class='return'>
+    <li>
+      <span class='type'></span>
+      (<tt>Number</tt>)
+      &mdash;
+      <span class='desc'>Returns a <a href='https://developer.mozilla.org/en-US/docs/JavaScript/Reference/Global_Objects/Number'>Number</a>.</span>
     </li>
   </ul>
 </div>
@@ -978,14 +624,11 @@
       (<tt>Number</tt>)
       &mdash;
       <span class='desc'>Returns a <a href='https://developer.mozilla.org/en-US/docs/JavaScript/Reference/Global_Objects/Number'>Number</a>.</span>
-=======
->>>>>>> 608cd515
-    </li>
-  </ul>
-</div>
-  </div>
-  <div class='method_details'>
-<<<<<<< HEAD
+    </li>
+  </ul>
+</div>
+  </div>
+  <div class='method_details'>
     <p class='signature' id='getLastVisibleScreenRow-instance'>
       Number ::<strong>getLastVisibleScreenRow</strong>()
       <a class='gh-link' href='https:&#47;&#47;github.com&#47;atom-minimap&#47;minimap
@@ -994,33 +637,20 @@
     </p>
     <div class='docstring'>
   <p>Returns the index of the last visible row in the <a href='../classes/Minimap.html'>Minimap</a>.</p>
-=======
-    <p class='signature' id='getInterline-instance'>
-      Number ::<strong>getInterline</strong>()
-      <a class='gh-link' href='https:&#47;&#47;github.com&#47;atom-minimap&#47;minimap
-&#47;blob&#47;v4.3.1
-/lib&#47;minimap.coffee#L230'>Source</a>
-    </p>
-    <div class='docstring'>
-   Public: Returns the space between lines in the <a href='../classes/Minimap.html'>Minimap</a> in pixels.
-
-Returns a <a href='https://developer.mozilla.org/en-US/docs/JavaScript/Reference/Global_Objects/Number'>Number</a>. 
->>>>>>> 608cd515
-</div>
-<div class='tags'>
-  <h3>Returns:</h3>
-  <ul class='return'>
-    <li>
-      <span class='type'></span>
-      (<tt>Number</tt>)
-      &mdash;
-      <span class='desc'>Returns a <a href='https://developer.mozilla.org/en-US/docs/JavaScript/Reference/Global_Objects/Number'>Number</a>.</span>
-    </li>
-  </ul>
-</div>
-  </div>
-  <div class='method_details'>
-<<<<<<< HEAD
+</div>
+<div class='tags'>
+  <h3>Returns:</h3>
+  <ul class='return'>
+    <li>
+      <span class='type'></span>
+      (<tt>Number</tt>)
+      &mdash;
+      <span class='desc'>Returns a <a href='https://developer.mozilla.org/en-US/docs/JavaScript/Reference/Global_Objects/Number'>Number</a>.</span>
+    </li>
+  </ul>
+</div>
+  </div>
+  <div class='method_details'>
     <p class='signature' id='getLineHeight-instance'>
       Number ::<strong>getLineHeight</strong>()
       <a class='gh-link' href='https:&#47;&#47;github.com&#47;atom-minimap&#47;minimap
@@ -1029,33 +659,20 @@
     </p>
     <div class='docstring'>
   <p>Returns the height of a line in the <a href='../classes/Minimap.html'>Minimap</a> in pixels.</p>
-=======
-    <p class='signature' id='getLastVisibleScreenRow-instance'>
-      Number ::<strong>getLastVisibleScreenRow</strong>()
-      <a class='gh-link' href='https:&#47;&#47;github.com&#47;atom-minimap&#47;minimap
-&#47;blob&#47;v4.3.1
-/lib&#47;minimap.coffee#L241'>Source</a>
-    </p>
-    <div class='docstring'>
-   Public: Returns the index of the last visible row in the <a href='../classes/Minimap.html'>Minimap</a>.
-
-Returns a <a href='https://developer.mozilla.org/en-US/docs/JavaScript/Reference/Global_Objects/Number'>Number</a>. 
->>>>>>> 608cd515
-</div>
-<div class='tags'>
-  <h3>Returns:</h3>
-  <ul class='return'>
-    <li>
-      <span class='type'></span>
-      (<tt>Number</tt>)
-      &mdash;
-      <span class='desc'>Returns a <a href='https://developer.mozilla.org/en-US/docs/JavaScript/Reference/Global_Objects/Number'>Number</a>.</span>
-    </li>
-  </ul>
-</div>
-  </div>
-  <div class='method_details'>
-<<<<<<< HEAD
+</div>
+<div class='tags'>
+  <h3>Returns:</h3>
+  <ul class='return'>
+    <li>
+      <span class='type'></span>
+      (<tt>Number</tt>)
+      &mdash;
+      <span class='desc'>Returns a <a href='https://developer.mozilla.org/en-US/docs/JavaScript/Reference/Global_Objects/Number'>Number</a>.</span>
+    </li>
+  </ul>
+</div>
+  </div>
+  <div class='method_details'>
     <p class='signature' id='getMaxScrollTop-instance'>
       Number ::<strong>getMaxScrollTop</strong>()
       <a class='gh-link' href='https:&#47;&#47;github.com&#47;atom-minimap&#47;minimap
@@ -1064,33 +681,20 @@
     </p>
     <div class='docstring'>
   <p>Returns the maximum scroll value of the <a href='../classes/Minimap.html'>Minimap</a>.</p>
-=======
-    <p class='signature' id='getLineHeight-instance'>
-      Number ::<strong>getLineHeight</strong>()
-      <a class='gh-link' href='https:&#47;&#47;github.com&#47;atom-minimap&#47;minimap
-&#47;blob&#47;v4.3.1
-/lib&#47;minimap.coffee#L215'>Source</a>
-    </p>
-    <div class='docstring'>
-   Public: Returns the height of a line in the <a href='../classes/Minimap.html'>Minimap</a> in pixels.
-
-Returns a <a href='https://developer.mozilla.org/en-US/docs/JavaScript/Reference/Global_Objects/Number'>Number</a>. 
->>>>>>> 608cd515
-</div>
-<div class='tags'>
-  <h3>Returns:</h3>
-  <ul class='return'>
-    <li>
-      <span class='type'></span>
-      (<tt>Number</tt>)
-      &mdash;
-      <span class='desc'>Returns a <a href='https://developer.mozilla.org/en-US/docs/JavaScript/Reference/Global_Objects/Number'>Number</a>.</span>
-    </li>
-  </ul>
-</div>
-  </div>
-  <div class='method_details'>
-<<<<<<< HEAD
+</div>
+<div class='tags'>
+  <h3>Returns:</h3>
+  <ul class='return'>
+    <li>
+      <span class='type'></span>
+      (<tt>Number</tt>)
+      &mdash;
+      <span class='desc'>Returns a <a href='https://developer.mozilla.org/en-US/docs/JavaScript/Reference/Global_Objects/Number'>Number</a>.</span>
+    </li>
+  </ul>
+</div>
+  </div>
+  <div class='method_details'>
     <p class='signature' id='getScrollTop-instance'>
       Number ::<strong>getScrollTop</strong>()
       <a class='gh-link' href='https:&#47;&#47;github.com&#47;atom-minimap&#47;minimap
@@ -1100,33 +704,20 @@
     <div class='docstring'>
   <p>Returns the current scroll of the <a href='../classes/Minimap.html'>Minimap</a>.</p><p>The <a href='../classes/Minimap.html'>Minimap</a> can scroll only when its height is greater that the height
 of its <code>TextEditor</code>.</p>
-=======
-    <p class='signature' id='getMaxScrollTop-instance'>
-      Number ::<strong>getMaxScrollTop</strong>()
-      <a class='gh-link' href='https:&#47;&#47;github.com&#47;atom-minimap&#47;minimap
-&#47;blob&#47;v4.3.1
-/lib&#47;minimap.coffee#L256'>Source</a>
-    </p>
-    <div class='docstring'>
-   Public: Returns the maximum scroll value of the <a href='../classes/Minimap.html'>Minimap</a>.
-
-Returns a <a href='https://developer.mozilla.org/en-US/docs/JavaScript/Reference/Global_Objects/Number'>Number</a>. 
->>>>>>> 608cd515
-</div>
-<div class='tags'>
-  <h3>Returns:</h3>
-  <ul class='return'>
-    <li>
-      <span class='type'></span>
-      (<tt>Number</tt>)
-      &mdash;
-      <span class='desc'>Returns a <a href='https://developer.mozilla.org/en-US/docs/JavaScript/Reference/Global_Objects/Number'>Number</a>.</span>
-    </li>
-  </ul>
-</div>
-  </div>
-  <div class='method_details'>
-<<<<<<< HEAD
+</div>
+<div class='tags'>
+  <h3>Returns:</h3>
+  <ul class='return'>
+    <li>
+      <span class='type'></span>
+      (<tt>Number</tt>)
+      &mdash;
+      <span class='desc'>Returns a <a href='https://developer.mozilla.org/en-US/docs/JavaScript/Reference/Global_Objects/Number'>Number</a>.</span>
+    </li>
+  </ul>
+</div>
+  </div>
+  <div class='method_details'>
     <p class='signature' id='getTextEditor-instance'>
       ::<strong>getTextEditor</strong>()
       <a class='gh-link' href='https:&#47;&#47;github.com&#47;atom-minimap&#47;minimap
@@ -1135,40 +726,18 @@
     </p>
     <div class='docstring'>
   <p>Returns the <code>TextEditor</code> that this minimap represents.</p>
-=======
-    <p class='signature' id='getScrollTop-instance'>
-      Number ::<strong>getScrollTop</strong>()
-      <a class='gh-link' href='https:&#47;&#47;github.com&#47;atom-minimap&#47;minimap
-&#47;blob&#47;v4.3.1
-/lib&#47;minimap.coffee#L250'>Source</a>
-    </p>
-    <div class='docstring'>
-   Public: Returns the current scroll of the <a href='../classes/Minimap.html'>Minimap</a>.
-
-The <a href='../classes/Minimap.html'>Minimap</a> can scroll only when its height is greater that the height
-of its `TextEditor`.
-
-Returns a <a href='https://developer.mozilla.org/en-US/docs/JavaScript/Reference/Global_Objects/Number'>Number</a>. 
->>>>>>> 608cd515
-</div>
-<div class='tags'>
-  <h3>Returns:</h3>
-  <ul class='return'>
-    <li>
-      <span class='type'></span>
-<<<<<<< HEAD
+</div>
+<div class='tags'>
+  <h3>Returns:</h3>
+  <ul class='return'>
+    <li>
+      <span class='type'></span>
       <span class='desc'>Returns a <code>TextEditor</code>.</span>
-=======
-      (<tt>Number</tt>)
-      &mdash;
-      <span class='desc'>Returns a <a href='https://developer.mozilla.org/en-US/docs/JavaScript/Reference/Global_Objects/Number'>Number</a>.</span>
->>>>>>> 608cd515
-    </li>
-  </ul>
-</div>
-  </div>
-  <div class='method_details'>
-<<<<<<< HEAD
+    </li>
+  </ul>
+</div>
+  </div>
+  <div class='method_details'>
     <p class='signature' id='getTextEditorMaxScrollTop-instance'>
       Number ::<strong>getTextEditorMaxScrollTop</strong>()
       <a class='gh-link' href='https:&#47;&#47;github.com&#47;atom-minimap&#47;minimap
@@ -1179,53 +748,12 @@
   <p>Returns the maximum scroll the <code>TextEditor</code> can perform.</p><p>When the <code>scrollPastEnd</code> setting is enabled, the method compensate the
 extra scroll by removing the same height as added by the editor from the
 final value.</p>
-=======
-    <p class='signature' id='getTextEditor-instance'>
-      ::<strong>getTextEditor</strong>()
-      <a class='gh-link' href='https:&#47;&#47;github.com&#47;atom-minimap&#47;minimap
-&#47;blob&#47;v4.3.1
-/lib&#47;minimap.coffee#L132'>Source</a>
-    </p>
-    <div class='docstring'>
-   Public: Returns the `TextEditor` that this minimap represents.
-
-Returns a `TextEditor`. 
->>>>>>> 608cd515
-</div>
-<div class='tags'>
-  <h3>Returns:</h3>
-  <ul class='return'>
-    <li>
-      <span class='type'></span>
-<<<<<<< HEAD
-=======
-      <span class='desc'>Returns a <code>TextEditor</code>.</span>
-    </li>
-  </ul>
-</div>
-  </div>
-  <div class='method_details'>
-    <p class='signature' id='getTextEditorMaxScrollTop-instance'>
-      Number ::<strong>getTextEditorMaxScrollTop</strong>()
-      <a class='gh-link' href='https:&#47;&#47;github.com&#47;atom-minimap&#47;minimap
-&#47;blob&#47;v4.3.1
-/lib&#47;minimap.coffee#L158'>Source</a>
-    </p>
-    <div class='docstring'>
-   Public: Returns the maximum scroll the `TextEditor` can perform.
-
-When the `scrollPastEnd` setting is enabled, the method compensate the
-extra scroll by removing the same height as added by the editor from the
-final value.
-
-Returns a <a href='https://developer.mozilla.org/en-US/docs/JavaScript/Reference/Global_Objects/Number'>Number</a>. 
-</div>
-<div class='tags'>
-  <h3>Returns:</h3>
-  <ul class='return'>
-    <li>
-      <span class='type'></span>
->>>>>>> 608cd515
+</div>
+<div class='tags'>
+  <h3>Returns:</h3>
+  <ul class='return'>
+    <li>
+      <span class='type'></span>
       (<tt>Number</tt>)
       &mdash;
       <span class='desc'>Returns a <a href='https://developer.mozilla.org/en-US/docs/JavaScript/Reference/Global_Objects/Number'>Number</a>.</span>
@@ -1237,21 +765,11 @@
     <p class='signature' id='getTextEditorScaledHeight-instance'>
       Number ::<strong>getTextEditorScaledHeight</strong>()
       <a class='gh-link' href='https:&#47;&#47;github.com&#47;atom-minimap&#47;minimap
-<<<<<<< HEAD
 &#47;blob&#47;v4.4.0
 /lib&#47;minimap.coffee#L137'>Source</a>
     </p>
     <div class='docstring'>
   <p>Returns the height of the <code>TextEditor</code> at the <a href='../classes/Minimap.html'>Minimap</a> scale.</p>
-=======
-&#47;blob&#47;v4.3.1
-/lib&#47;minimap.coffee#L137'>Source</a>
-    </p>
-    <div class='docstring'>
-   Public: Returns the height of the `TextEditor` at the <a href='../classes/Minimap.html'>Minimap</a> scale.
-
-Returns a <a href='https://developer.mozilla.org/en-US/docs/JavaScript/Reference/Global_Objects/Number'>Number</a>. 
->>>>>>> 608cd515
 </div>
 <div class='tags'>
   <h3>Returns:</h3>
@@ -1269,21 +787,11 @@
     <p class='signature' id='getTextEditorScaledScrollLeft-instance'>
       Number ::<strong>getTextEditorScaledScrollLeft</strong>()
       <a class='gh-link' href='https:&#47;&#47;github.com&#47;atom-minimap&#47;minimap
-<<<<<<< HEAD
 &#47;blob&#47;v4.4.0
 /lib&#47;minimap.coffee#L148'>Source</a>
     </p>
     <div class='docstring'>
   <p>Returns the <code>TextEditor::getScrollLeft</code> value at the <a href='../classes/Minimap.html'>Minimap</a> scale.</p>
-=======
-&#47;blob&#47;v4.3.1
-/lib&#47;minimap.coffee#L148'>Source</a>
-    </p>
-    <div class='docstring'>
-   Public: Returns the `TextEditor::getScrollLeft` value at the <a href='../classes/Minimap.html'>Minimap</a> scale.
-
-Returns a <a href='https://developer.mozilla.org/en-US/docs/JavaScript/Reference/Global_Objects/Number'>Number</a>. 
->>>>>>> 608cd515
 </div>
 <div class='tags'>
   <h3>Returns:</h3>
@@ -1301,21 +809,11 @@
     <p class='signature' id='getTextEditorScaledScrollTop-instance'>
       Number ::<strong>getTextEditorScaledScrollTop</strong>()
       <a class='gh-link' href='https:&#47;&#47;github.com&#47;atom-minimap&#47;minimap
-<<<<<<< HEAD
 &#47;blob&#47;v4.4.0
 /lib&#47;minimap.coffee#L142'>Source</a>
     </p>
     <div class='docstring'>
   <p>Returns the <code>TextEditor::getScrollTop</code> value at the <a href='../classes/Minimap.html'>Minimap</a> scale.</p>
-=======
-&#47;blob&#47;v4.3.1
-/lib&#47;minimap.coffee#L142'>Source</a>
-    </p>
-    <div class='docstring'>
-   Public: Returns the `TextEditor::getScrollTop` value at the <a href='../classes/Minimap.html'>Minimap</a> scale.
-
-Returns a <a href='https://developer.mozilla.org/en-US/docs/JavaScript/Reference/Global_Objects/Number'>Number</a>. 
->>>>>>> 608cd515
 </div>
 <div class='tags'>
   <h3>Returns:</h3>
@@ -1333,7 +831,6 @@
     <p class='signature' id='getTextEditorScrollRatio-instance'>
       Number ::<strong>getTextEditorScrollRatio</strong>()
       <a class='gh-link' href='https:&#47;&#47;github.com&#47;atom-minimap&#47;minimap
-<<<<<<< HEAD
 &#47;blob&#47;v4.4.0
 /lib&#47;minimap.coffee#L173'>Source</a>
     </p>
@@ -1342,20 +839,6 @@
 maximum scroll value used to compute this ratio compensate for the extra
 height in the editor. <strong>Use <a href='../classes/Minimap.html#getCapedTextEditorScrollRatio-instance'>::getCapedTextEditorScrollRatio</a> when you
 need a value that is strictly between <code>0</code> and <code>1</code>.</strong></p>
-=======
-&#47;blob&#47;v4.3.1
-/lib&#47;minimap.coffee#L173'>Source</a>
-    </p>
-    <div class='docstring'>
-   Public: Returns the `TextEditor` scroll as a value normalized between `0` and `1`.
-
-When the `scrollPastEnd` setting is enabled the value may exceed `1` as the
-maximum scroll value used to compute this ratio compensate for the extra
-height in the editor. **Use <a href='../classes/Minimap.html#getCapedTextEditorScrollRatio-instance'>::getCapedTextEditorScrollRatio</a> when you
-need a value that is strictly between `0` and `1`.**
-
-Returns a <a href='https://developer.mozilla.org/en-US/docs/JavaScript/Reference/Global_Objects/Number'>Number</a>. 
->>>>>>> 608cd515
 </div>
 <div class='tags'>
   <h3>Returns:</h3>
@@ -1373,7 +856,6 @@
     <p class='signature' id='getVerticalScaleFactor-instance'>
       Number ::<strong>getVerticalScaleFactor</strong>()
       <a class='gh-link' href='https:&#47;&#47;github.com&#47;atom-minimap&#47;minimap
-<<<<<<< HEAD
 &#47;blob&#47;v4.4.0
 /lib&#47;minimap.coffee#L202'>Source</a>
     </p>
@@ -1402,31 +884,20 @@
     <div class='docstring'>
   <p>Returns the height the <a href='../classes/Minimap.html'>Minimap</a> will take on screen.</p><p>When the <a href='../classes/Minimap.html'>Minimap</a> height is greater than the <code>TextEditor</code> height, the
 <code>TextEditor</code> height is returned instead.</p>
-=======
-&#47;blob&#47;v4.3.1
-/lib&#47;minimap.coffee#L202'>Source</a>
-    </p>
-    <div class='docstring'>
-   Public: Returns the vertical scaling factor when converting coordinates from the
-`TextEditor` to the <a href='../classes/Minimap.html'>Minimap</a>.
-
-Returns a <a href='https://developer.mozilla.org/en-US/docs/JavaScript/Reference/Global_Objects/Number'>Number</a>. 
->>>>>>> 608cd515
-</div>
-<div class='tags'>
-  <h3>Returns:</h3>
-  <ul class='return'>
-    <li>
-      <span class='type'></span>
-      (<tt>Number</tt>)
-      &mdash;
-      <span class='desc'>Returns a <a href='https://developer.mozilla.org/en-US/docs/JavaScript/Reference/Global_Objects/Number'>Number</a>.</span>
-    </li>
-  </ul>
-</div>
-  </div>
-  <div class='method_details'>
-<<<<<<< HEAD
+</div>
+<div class='tags'>
+  <h3>Returns:</h3>
+  <ul class='return'>
+    <li>
+      <span class='type'></span>
+      (<tt>Number</tt>)
+      &mdash;
+      <span class='desc'>Returns a <a href='https://developer.mozilla.org/en-US/docs/JavaScript/Reference/Global_Objects/Number'>Number</a>.</span>
+    </li>
+  </ul>
+</div>
+  </div>
+  <div class='method_details'>
     <p class='signature' id='isDestroyed-instance'>
       ::<strong>isDestroyed</strong>()
       <a class='gh-link' href='https:&#47;&#47;github.com&#47;atom-minimap&#47;minimap
@@ -1434,73 +905,17 @@
 /lib&#47;minimap.coffee#L74'>Source</a>
     </p>
     <div class='tags'>
-=======
-    <p class='signature' id='getVisibleHeight-instance'>
-      Number ::<strong>getVisibleHeight</strong>()
-      <a class='gh-link' href='https:&#47;&#47;github.com&#47;atom-minimap&#47;minimap
-&#47;blob&#47;v4.3.1
-/lib&#47;minimap.coffee#L195'>Source</a>
-    </p>
-    <div class='docstring'>
-   Public: Returns the height the <a href='../classes/Minimap.html'>Minimap</a> will take on screen.
-
-When the <a href='../classes/Minimap.html'>Minimap</a> height is greater than the `TextEditor` height, the
-`TextEditor` height is returned instead.
-
-Returns a <a href='https://developer.mozilla.org/en-US/docs/JavaScript/Reference/Global_Objects/Number'>Number</a>. 
-</div>
-<div class='tags'>
-  <h3>Returns:</h3>
-  <ul class='return'>
-    <li>
-      <span class='type'></span>
-      (<tt>Number</tt>)
-      &mdash;
-      <span class='desc'>Returns a <a href='https://developer.mozilla.org/en-US/docs/JavaScript/Reference/Global_Objects/Number'>Number</a>.</span>
-    </li>
-  </ul>
-</div>
-  </div>
-  <div class='method_details'>
-    <p class='signature' id='isDestroyed-instance'>
-      ::<strong>isDestroyed</strong>()
-      <a class='gh-link' href='https:&#47;&#47;github.com&#47;atom-minimap&#47;minimap
-&#47;blob&#47;v4.3.1
-/lib&#47;minimap.coffee#L74'>Source</a>
-    </p>
-    <div class='docstring'>
-  ~Public~
-</div>
-<div class='tags'>
->>>>>>> 608cd515
 </div>
   </div>
   <div class='method_details'>
     <p class='signature' id='onDidChange-instance'>
       ::<strong>onDidChange</strong>(callback)
       <a class='gh-link' href='https:&#47;&#47;github.com&#47;atom-minimap&#47;minimap
-<<<<<<< HEAD
 &#47;blob&#47;v4.4.0
 /lib&#47;minimap.coffee#L85'>Source</a>
     </p>
     <div class='docstring'>
   <p>Calls the <code>callback</code> when changes have been made in the buffer or in the minimap that alter the minimap display.</p>
-=======
-&#47;blob&#47;v4.3.1
-/lib&#47;minimap.coffee#L85'>Source</a>
-    </p>
-    <div class='docstring'>
-   Public: Calls the `callback` when changes have been made in the buffer or in the
-minimap that alter the minimap display.
-
-callback - The callback <a href='https://developer.mozilla.org/en-US/docs/JavaScript/Reference/Global_Objects/Function'>Function</a>. The event the callback will receive
-           a change <a href='https://developer.mozilla.org/en-US/docs/JavaScript/Reference/Global_Objects/Object'>Object</a> with the following properties:
-           :start - The <a href='https://developer.mozilla.org/en-US/docs/JavaScript/Reference/Global_Objects/Number'>Number</a> of the change's start row.
-           :end - The <a href='https://developer.mozilla.org/en-US/docs/JavaScript/Reference/Global_Objects/Number'>Number</a> of the change's end row.
-           :screenDelta - The <a href='https://developer.mozilla.org/en-US/docs/JavaScript/Reference/Global_Objects/Number'>Number</a> of rows affected by the changes.
-
-Returns a `Disposable`. 
->>>>>>> 608cd515
 </div>
 <div class='tags'>
   <h3>Parameters:</h3>
@@ -1545,28 +960,11 @@
     <p class='signature' id='onDidChangeConfig-instance'>
       ::<strong>onDidChangeConfig</strong>(callback)
       <a class='gh-link' href='https:&#47;&#47;github.com&#47;atom-minimap&#47;minimap
-<<<<<<< HEAD
 &#47;blob&#47;v4.4.0
 /lib&#47;minimap.coffee#L98'>Source</a>
     </p>
     <div class='docstring'>
   <p>Calls the <code>callback</code> when changes have been made in the configuration fields of the <code>minimap</code> package. As many computation are tied to these configurations this method allow to be notified when these fields changes.</p>
-=======
-&#47;blob&#47;v4.3.1
-/lib&#47;minimap.coffee#L98'>Source</a>
-    </p>
-    <div class='docstring'>
-   Public: Calls the `callback` when changes have been made in the configuration fields
-of the `minimap` package. As many computation are tied to these
-configurations this method allow to be notified when these fields changes.
-
-callback - The callback <a href='https://developer.mozilla.org/en-US/docs/JavaScript/Reference/Global_Objects/Function'>Function</a>. The event the callback will receive
-           a change <a href='https://developer.mozilla.org/en-US/docs/JavaScript/Reference/Global_Objects/Object'>Object</a> with the following properties:
-           :config - The <a href='https://developer.mozilla.org/en-US/docs/JavaScript/Reference/Global_Objects/String'>String</a> name of the changed configuration.
-           :value - The new value of the configuration.
-
-Returns a `Disposable`. 
->>>>>>> 608cd515
 </div>
 <div class='tags'>
   <h3>Parameters:</h3>
@@ -1604,25 +1002,11 @@
     <p class='signature' id='onDidChangeScrollLeft-instance'>
       ::<strong>onDidChangeScrollLeft</strong>(callback)
       <a class='gh-link' href='https:&#47;&#47;github.com&#47;atom-minimap&#47;minimap
-<<<<<<< HEAD
 &#47;blob&#47;v4.4.0
 /lib&#47;minimap.coffee#L118'>Source</a>
     </p>
     <div class='docstring'>
   <p>Calls the <code>callback</code> when the text editor <code>scrollLeft</code> value have been changed.</p>
-=======
-&#47;blob&#47;v4.3.1
-/lib&#47;minimap.coffee#L118'>Source</a>
-    </p>
-    <div class='docstring'>
-   Public: Calls the `callback` when the text editor `scrollLeft` value have been
-changed.
-
-callback - The callback <a href='https://developer.mozilla.org/en-US/docs/JavaScript/Reference/Global_Objects/Function'>Function</a>. The event the callback will receive
-           the new `scrollLeft` <a href='https://developer.mozilla.org/en-US/docs/JavaScript/Reference/Global_Objects/Number'>Number</a> value.
-
-Returns a `Disposable`. 
->>>>>>> 608cd515
 </div>
 <div class='tags'>
   <h3>Parameters:</h3>
@@ -1647,25 +1031,11 @@
     <p class='signature' id='onDidChangeScrollTop-instance'>
       ::<strong>onDidChangeScrollTop</strong>(callback)
       <a class='gh-link' href='https:&#47;&#47;github.com&#47;atom-minimap&#47;minimap
-<<<<<<< HEAD
 &#47;blob&#47;v4.4.0
 /lib&#47;minimap.coffee#L108'>Source</a>
     </p>
     <div class='docstring'>
   <p>Calls the <code>callback</code> when the text editor <code>scrollTop</code> value have been changed.</p>
-=======
-&#47;blob&#47;v4.3.1
-/lib&#47;minimap.coffee#L108'>Source</a>
-    </p>
-    <div class='docstring'>
-   Public: Calls the `callback` when the text editor `scrollTop` value have been
-changed.
-
-callback - The callback <a href='https://developer.mozilla.org/en-US/docs/JavaScript/Reference/Global_Objects/Function'>Function</a>. The event the callback will receive
-           the new `scrollTop` <a href='https://developer.mozilla.org/en-US/docs/JavaScript/Reference/Global_Objects/Number'>Number</a> value.
-
-Returns a `Disposable`. 
->>>>>>> 608cd515
 </div>
 <div class='tags'>
   <h3>Parameters:</h3>
@@ -1690,23 +1060,11 @@
     <p class='signature' id='onDidDestroy-instance'>
       ::<strong>onDidDestroy</strong>(callback)
       <a class='gh-link' href='https:&#47;&#47;github.com&#47;atom-minimap&#47;minimap
-<<<<<<< HEAD
 &#47;blob&#47;v4.4.0
 /lib&#47;minimap.coffee#L126'>Source</a>
     </p>
     <div class='docstring'>
   <p>Calls the <code>callback</code> when this <a href='../classes/Minimap.html'>Minimap</a> was destroyed.</p>
-=======
-&#47;blob&#47;v4.3.1
-/lib&#47;minimap.coffee#L126'>Source</a>
-    </p>
-    <div class='docstring'>
-   Public: Calls the `callback` when this <a href='../classes/Minimap.html'>Minimap</a> was destroyed.
-
-callback - The callback <a href='https://developer.mozilla.org/en-US/docs/JavaScript/Reference/Global_Objects/Function'>Function</a>.
-
-Returns a `Disposable`. 
->>>>>>> 608cd515
 </div>
 <div class='tags'>
   <h3>Parameters:</h3>
@@ -1731,15 +1089,11 @@
     </div>
     <div id='footer'>
   Generated on
-<<<<<<< HEAD
-  Sun Mar 01 2015 15:21:15 GMT+0100 (CET)
-=======
-  Mon Feb 23 2015 01:49:46 GMT+0800 (CST)
->>>>>>> 608cd515
+  Sun Mar 01 2015 18:01:36 GMT+0100 (CET)
   by
   <a href='https://github.com/gjtorikian/biscotto' title='TomDoc-CoffeeScript API documentation generator'>Biscotto</a>
-  v2.3.1
-  (Node.js v1.2.0).
+  v2.2.4
+  (Node.js v0.10.21).
   &#10034;
   Press Ctrl-h to see the keyboard shortcuts
 </div>
