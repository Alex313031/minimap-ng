--- conflicted
+++ resolved
@@ -121,8 +121,7 @@
       </table>
       <h2>Overview</h2>
       <div class='docstring'>
-  <p> Public: The <a href='../classes/MinimapRenderView.html'>MinimapRenderView</a> class is responsible to render the minimap
-onto its canvas. </p>
+  <p>The <a href='../classes/MinimapRenderView.html'>MinimapRenderView</a> class is responsible to render the minimap onto its canvas.</p>
 </div>
 <div class='tags'>
 </div>
@@ -365,10 +364,12 @@
   <div class='method_details'>
     <p class='signature' id='constructor-instance'>
       ::<strong>constructor</strong>()
-      <a class='gh-link' href='&#47;blob&#47;master/lib&#47;minimap-render-view.coffee#L32'>Source</a>
-    </p>
-    <div class='docstring'>
-  <p>Public: Creates a new <a href='../classes/MinimapRenderView.html'>MinimapRenderView</a>. </p>
+      <a class='gh-link' href='https:&#47;&#47;github.com&#47;fundon&#47;atom-minimap
+&#47;blob&#47;v3.0.3
+/lib&#47;minimap-render-view.coffee#L32'>Source</a>
+    </p>
+    <div class='docstring'>
+  <p>Creates a new <a href='../classes/MinimapRenderView.html'>MinimapRenderView</a>.</p>
 </div>
 <div class='tags'>
 </div>
@@ -379,11 +380,12 @@
   <div class='method_details'>
     <p class='signature' id='destroy-instance'>
       ::<strong>destroy</strong>()
-      <a class='gh-link' href='&#47;blob&#47;master/lib&#47;minimap-render-view.coffee#L64'>Source</a>
-    </p>
-    <div class='docstring'>
-  <p> Public: Destroys the <a href='../classes/MinimapRenderView.html'>MinimapRenderView</a> instance, unsubscribes from the listened
-events and releases its resources. </p>
+      <a class='gh-link' href='https:&#47;&#47;github.com&#47;fundon&#47;atom-minimap
+&#47;blob&#47;v3.0.3
+/lib&#47;minimap-render-view.coffee#L64'>Source</a>
+    </p>
+    <div class='docstring'>
+  <p>Destroys the <a href='../classes/MinimapRenderView.html'>MinimapRenderView</a> instance, unsubscribes from the listened events and releases its resources.</p>
 </div>
 <div class='tags'>
 </div>
@@ -391,10 +393,12 @@
   <div class='method_details'>
     <p class='signature' id='forceUpdate-instance'>
       ::<strong>forceUpdate</strong>()
-      <a class='gh-link' href='&#47;blob&#47;master/lib&#47;minimap-render-view.coffee#L135'>Source</a>
-    </p>
-    <div class='docstring'>
-  <p> Public: Forces a render of the whole minimap.</p><p>All the caches are cleared when calling this method. </p>
+      <a class='gh-link' href='https:&#47;&#47;github.com&#47;fundon&#47;atom-minimap
+&#47;blob&#47;v3.0.3
+/lib&#47;minimap-render-view.coffee#L135'>Source</a>
+    </p>
+    <div class='docstring'>
+  <p>Forces a render of the whole minimap.</p><p>All the caches are cleared when calling this method. </p>
 </div>
 <div class='tags'>
 </div>
@@ -402,12 +406,14 @@
   <div class='method_details'>
     <p class='signature' id='getCharHeight-instance'>
       Number ::<strong>getCharHeight</strong>()
-      <a class='gh-link' href='&#47;blob&#47;master/lib&#47;minimap-render-view.coffee#L197'>Source</a>
-    </p>
-    <div class='docstring'>
-  <p> Public: Returns the height in pixels of a character rendered in the minimap.</p><p>The height of the minimap characters can be changed using the
+      <a class='gh-link' href='https:&#47;&#47;github.com&#47;fundon&#47;atom-minimap
+&#47;blob&#47;v3.0.3
+/lib&#47;minimap-render-view.coffee#L197'>Source</a>
+    </p>
+    <div class='docstring'>
+  <p>Returns the height in pixels of a character rendered in the minimap.</p><p>The height of the minimap characters can be changed using the
 <code>minimap.charHeight</code> setting.</p><p>The characters height is dissociated from the line height in order
-to allow for some spacing between lines when rendering the minimap.</p><p>Returns a <a href='https://developer.mozilla.org/en-US/docs/JavaScript/Reference/Global_Objects/Number'>Number</a>. </p>
+to allow for some spacing between lines when rendering the minimap.</p>
 </div>
 <div class='tags'>
   <h3>Returns:</h3>
@@ -424,11 +430,13 @@
   <div class='method_details'>
     <p class='signature' id='getCharWidth-instance'>
       Number ::<strong>getCharWidth</strong>()
-      <a class='gh-link' href='&#47;blob&#47;master/lib&#47;minimap-render-view.coffee#L205'>Source</a>
-    </p>
-    <div class='docstring'>
-  <p> Public: Returns the width in pixels of a character rendered in the minimap.</p><p>The width of the minimap characters can be changed using the
-<code>minimap.charWidth</code> setting.</p><p>Returns a <a href='https://developer.mozilla.org/en-US/docs/JavaScript/Reference/Global_Objects/Number'>Number</a>. </p>
+      <a class='gh-link' href='https:&#47;&#47;github.com&#47;fundon&#47;atom-minimap
+&#47;blob&#47;v3.0.3
+/lib&#47;minimap-render-view.coffee#L205'>Source</a>
+    </p>
+    <div class='docstring'>
+  <p>Returns the width in pixels of a character rendered in the minimap.</p><p>The width of the minimap characters can be changed using the
+<code>minimap.charWidth</code> setting.</p>
 </div>
 <div class='tags'>
   <h3>Returns:</h3>
@@ -445,10 +453,12 @@
   <div class='method_details'>
     <p class='signature' id='getClientRect-instance'>
       Object ::<strong>getClientRect</strong>()
-      <a class='gh-link' href='&#47;blob&#47;master/lib&#47;minimap-render-view.coffee#L251'>Source</a>
-    </p>
-    <div class='docstring'>
-  <p> Public: Returns the bounds of the whole minimap.</p><p>Returns an <a href='https://developer.mozilla.org/en-US/docs/JavaScript/Reference/Global_Objects/Object'>Object</a>. </p>
+      <a class='gh-link' href='https:&#47;&#47;github.com&#47;fundon&#47;atom-minimap
+&#47;blob&#47;v3.0.3
+/lib&#47;minimap-render-view.coffee#L251'>Source</a>
+    </p>
+    <div class='docstring'>
+  <p>Returns the bounds of the whole minimap.</p>
 </div>
 <div class='tags'>
   <h3>Returns:</h3>
@@ -465,12 +475,14 @@
   <div class='method_details'>
     <p class='signature' id='getDecorationColor-instance'>
       String ::<strong>getDecorationColor</strong>(decoration)
-      <a class='gh-link' href='&#47;blob&#47;master/lib&#47;minimap-render-view.coffee#L309'>Source</a>
-    </p>
-    <div class='docstring'>
-  <p> Public: Returns the background color for the passed-in <code>decoration</code> object.</p><p>The color value is read from the DOM by creating a node structure
+      <a class='gh-link' href='https:&#47;&#47;github.com&#47;fundon&#47;atom-minimap
+&#47;blob&#47;v3.0.3
+/lib&#47;minimap-render-view.coffee#L309'>Source</a>
+    </p>
+    <div class='docstring'>
+  <p>Returns the background color for the passed-in <code>decoration</code> object.</p><p>The color value is read from the DOM by creating a node structure
 that match the decoration <code>scope</code> property unless the decoration
-provides its own <code>color</code> property.</p><p>decoration - A <code>Decoration</code> object.</p><p>Returns a <a href='https://developer.mozilla.org/en-US/docs/JavaScript/Reference/Global_Objects/String'>String</a>. </p>
+provides its own <code>color</code> property.</p>
 </div>
 <div class='tags'>
   <h3>Parameters:</h3>
@@ -495,11 +507,13 @@
   <div class='method_details'>
     <p class='signature' id='getDefaultColor-instance'>
       String ::<strong>getDefaultColor</strong>()
-      <a class='gh-link' href='&#47;blob&#47;master/lib&#47;minimap-render-view.coffee#L281'>Source</a>
-    </p>
-    <div class='docstring'>
-  <p> Public: Returns the default text color for an editor content.</p><p>The color value is directly read from the <code>EditorView</code> computed
-styles.</p><p>Returns a <a href='https://developer.mozilla.org/en-US/docs/JavaScript/Reference/Global_Objects/String'>String</a>. </p>
+      <a class='gh-link' href='https:&#47;&#47;github.com&#47;fundon&#47;atom-minimap
+&#47;blob&#47;v3.0.3
+/lib&#47;minimap-render-view.coffee#L281'>Source</a>
+    </p>
+    <div class='docstring'>
+  <p>Returns the default text color for an editor content.</p><p>The color value is directly read from the <code>EditorView</code> computed
+styles.</p>
 </div>
 <div class='tags'>
   <h3>Returns:</h3>
@@ -516,10 +530,12 @@
   <div class='method_details'>
     <p class='signature' id='getFirstVisibleScreenRow-instance'>
       Number ::<strong>getFirstVisibleScreenRow</strong>()
-      <a class='gh-link' href='&#47;blob&#47;master/lib&#47;minimap-render-view.coffee#L234'>Source</a>
-    </p>
-    <div class='docstring'>
-  <p> Public: Returns the index of the first visible row.</p><p>Returns a <a href='https://developer.mozilla.org/en-US/docs/JavaScript/Reference/Global_Objects/Number'>Number</a>. </p>
+      <a class='gh-link' href='https:&#47;&#47;github.com&#47;fundon&#47;atom-minimap
+&#47;blob&#47;v3.0.3
+/lib&#47;minimap-render-view.coffee#L234'>Source</a>
+    </p>
+    <div class='docstring'>
+  <p>Returns the index of the first visible row.</p>
 </div>
 <div class='tags'>
   <h3>Returns:</h3>
@@ -536,10 +552,12 @@
   <div class='method_details'>
     <p class='signature' id='getLastVisibleScreenRow-instance'>
       Number ::<strong>getLastVisibleScreenRow</strong>()
-      <a class='gh-link' href='&#47;blob&#47;master/lib&#47;minimap-render-view.coffee#L242'>Source</a>
-    </p>
-    <div class='docstring'>
-  <p> Public: Returns the index of the last visible row.</p><p>Returns a <a href='https://developer.mozilla.org/en-US/docs/JavaScript/Reference/Global_Objects/Number'>Number</a>. </p>
+      <a class='gh-link' href='https:&#47;&#47;github.com&#47;fundon&#47;atom-minimap
+&#47;blob&#47;v3.0.3
+/lib&#47;minimap-render-view.coffee#L242'>Source</a>
+    </p>
+    <div class='docstring'>
+  <p>Returns the index of the last visible row.</p>
 </div>
 <div class='tags'>
   <h3>Returns:</h3>
@@ -556,16 +574,13 @@
   <div class='method_details'>
     <p class='signature' id='getLineHeight-instance'>
       Number ::<strong>getLineHeight</strong>()
-      <a class='gh-link' href='&#47;blob&#47;master/lib&#47;minimap-render-view.coffee#L186'>Source</a>
-    </p>
-    <div class='docstring'>
-<<<<<<< HEAD
+      <a class='gh-link' href='https:&#47;&#47;github.com&#47;fundon&#47;atom-minimap
+&#47;blob&#47;v3.0.3
+/lib&#47;minimap-render-view.coffee#L186'>Source</a>
+    </p>
+    <div class='docstring'>
   <p>Returns the amount of pixels between lines.</p><p>The space between the minimap lines can be changed using the
 <code>minimap.interline</code> setting.</p>
-=======
-  <p> Public: Returns the height in pixels of the minimap lines.</p><p>The height of the minimap lines can be changed using the
-<code>minimap.lineHeight</code> setting.</p><p>Returns a <a href='https://developer.mozilla.org/en-US/docs/JavaScript/Reference/Global_Objects/Number'>Number</a>. </p>
->>>>>>> 9e540718
 </div>
 <div class='tags'>
   <h3>Returns:</h3>
@@ -582,10 +597,12 @@
   <div class='method_details'>
     <p class='signature' id='getLinesCount-instance'>
       Number ::<strong>getLinesCount</strong>()
-      <a class='gh-link' href='&#47;blob&#47;master/lib&#47;minimap-render-view.coffee#L215'>Source</a>
-    </p>
-    <div class='docstring'>
-  <p> Public: Returns the number of lines in the <code>Editor</code>.</p><p>Returns a <a href='https://developer.mozilla.org/en-US/docs/JavaScript/Reference/Global_Objects/Number'>Number</a> </p>
+      <a class='gh-link' href='https:&#47;&#47;github.com&#47;fundon&#47;atom-minimap
+&#47;blob&#47;v3.0.3
+/lib&#47;minimap-render-view.coffee#L215'>Source</a>
+    </p>
+    <div class='docstring'>
+  <p>Returns the number of lines in the <code>Editor</code>.</p>
 </div>
 <div class='tags'>
   <h3>Returns:</h3>
@@ -602,14 +619,13 @@
   <div class='method_details'>
     <p class='signature' id='getMinimapHeight-instance'>
       Number ::<strong>getMinimapHeight</strong>()
-      <a class='gh-link' href='&#47;blob&#47;master/lib&#47;minimap-render-view.coffee#L178'>Source</a>
-    </p>
-    <div class='docstring'>
-  <p> Public: Returns the height of the minimap in pixels. Note that the returned
-height is not the actual height of the minimap canvas but rather
-the computation of the minimap height if all the lines were
-rendered.</p><p>This function is used when comparing the minimap to its editor
-to compute the scale factor.</p><p>Returns a <a href='https://developer.mozilla.org/en-US/docs/JavaScript/Reference/Global_Objects/Number'>Number</a>. </p>
+      <a class='gh-link' href='https:&#47;&#47;github.com&#47;fundon&#47;atom-minimap
+&#47;blob&#47;v3.0.3
+/lib&#47;minimap-render-view.coffee#L178'>Source</a>
+    </p>
+    <div class='docstring'>
+  <p>Returns the height of the minimap in pixels. Note that the returned height is not the actual height of the minimap canvas but rather the computation of the minimap height if all the lines were rendered.</p><p>This function is used when comparing the minimap to its editor
+to compute the scale factor.</p>
 </div>
 <div class='tags'>
   <h3>Returns:</h3>
@@ -626,10 +642,12 @@
   <div class='method_details'>
     <p class='signature' id='getMinimapHeightInLines-instance'>
       Number ::<strong>getMinimapHeightInLines</strong>()
-      <a class='gh-link' href='&#47;blob&#47;master/lib&#47;minimap-render-view.coffee#L229'>Source</a>
-    </p>
-    <div class='docstring'>
-  <p> Public: Returns the number of lines the visible area of the minimap covers.</p><p>Returns a <a href='https://developer.mozilla.org/en-US/docs/JavaScript/Reference/Global_Objects/Number'>Number</a>. </p>
+      <a class='gh-link' href='https:&#47;&#47;github.com&#47;fundon&#47;atom-minimap
+&#47;blob&#47;v3.0.3
+/lib&#47;minimap-render-view.coffee#L229'>Source</a>
+    </p>
+    <div class='docstring'>
+  <p>Returns the number of lines the visible area of the minimap covers.</p>
 </div>
 <div class='tags'>
   <h3>Returns:</h3>
@@ -646,12 +664,14 @@
   <div class='method_details'>
     <p class='signature' id='getMinimapScreenHeight-instance'>
       Number ::<strong>getMinimapScreenHeight</strong>()
-      <a class='gh-link' href='&#47;blob&#47;master/lib&#47;minimap-render-view.coffee#L224'>Source</a>
-    </p>
-    <div class='docstring'>
-  <p> Public: Returns the height of the minimap on screen.</p><p>It differs from <a href='../classes/MinimapRenderView.html#getMinimapHeight-instance'>::getMinimapHeight</a> in that the former returns
+      <a class='gh-link' href='https:&#47;&#47;github.com&#47;fundon&#47;atom-minimap
+&#47;blob&#47;v3.0.3
+/lib&#47;minimap-render-view.coffee#L224'>Source</a>
+    </p>
+    <div class='docstring'>
+  <p>Returns the height of the minimap on screen.</p><p>It differs from <a href='../classes/MinimapRenderView.html#getMinimapHeight-instance'>::getMinimapHeight</a> in that the former returns
 the height of the whole minimap when this method returns the height
-of the visible part.</p><p>Returns a <a href='https://developer.mozilla.org/en-US/docs/JavaScript/Reference/Global_Objects/Number'>Number</a>. </p>
+of the visible part.</p>
 </div>
 <div class='tags'>
   <h3>Returns:</h3>
@@ -668,10 +688,12 @@
   <div class='method_details'>
     <p class='signature' id='getTextOpacity-instance'>
       Number ::<strong>getTextOpacity</strong>()
-      <a class='gh-link' href='&#47;blob&#47;master/lib&#47;minimap-render-view.coffee#L210'>Source</a>
-    </p>
-    <div class='docstring'>
-  <p> Public: Returns the opacity at which the text are rendered in the minimap.</p><p>Returns a <a href='https://developer.mozilla.org/en-US/docs/JavaScript/Reference/Global_Objects/Number'>Number</a>. </p>
+      <a class='gh-link' href='https:&#47;&#47;github.com&#47;fundon&#47;atom-minimap
+&#47;blob&#47;v3.0.3
+/lib&#47;minimap-render-view.coffee#L210'>Source</a>
+    </p>
+    <div class='docstring'>
+  <p>Returns the opacity at which the text are rendered in the minimap.</p>
 </div>
 <div class='tags'>
   <h3>Returns:</h3>
@@ -688,11 +710,13 @@
   <div class='method_details'>
     <p class='signature' id='getTokenColor-instance'>
       String ::<strong>getTokenColor</strong>(token)
-      <a class='gh-link' href='&#47;blob&#47;master/lib&#47;minimap-render-view.coffee#L292'>Source</a>
-    </p>
-    <div class='docstring'>
-  <p> Public: Returns the text color for the passed-in <code>token</code> object.</p><p>The color value is read from the DOM by creating a node structure
-that match the token <code>scope</code> property.</p><p>token - A token <a href='https://developer.mozilla.org/en-US/docs/JavaScript/Reference/Global_Objects/Object'>Object</a>.</p><p>Returns a <a href='https://developer.mozilla.org/en-US/docs/JavaScript/Reference/Global_Objects/String'>String</a>. </p>
+      <a class='gh-link' href='https:&#47;&#47;github.com&#47;fundon&#47;atom-minimap
+&#47;blob&#47;v3.0.3
+/lib&#47;minimap-render-view.coffee#L292'>Source</a>
+    </p>
+    <div class='docstring'>
+  <p>Returns the text color for the passed-in <code>token</code> object.</p><p>The color value is read from the DOM by creating a node structure
+that match the token <code>scope</code> property.</p>
 </div>
 <div class='tags'>
   <h3>Parameters:</h3>
@@ -718,15 +742,12 @@
   <div class='method_details'>
     <p class='signature' id='pixelPositionForScreenPosition-instance'>
       Object ::<strong>pixelPositionForScreenPosition</strong>(position)
-      <a class='gh-link' href='&#47;blob&#47;master/lib&#47;minimap-render-view.coffee#L268'>Source</a>
-    </p>
-    <div class='docstring'>
-  <p> Public: Returns a pixel position corresponding to a character&#39;s screen
-position.</p><p>position - A screen position <a href='https://developer.mozilla.org/en-US/docs/JavaScript/Reference/Global_Objects/Object'>Object</a> with the following properties:
-           :row - The row <a href='https://developer.mozilla.org/en-US/docs/JavaScript/Reference/Global_Objects/Number'>Number</a> of the character.
-           :column - The column <a href='https://developer.mozilla.org/en-US/docs/JavaScript/Reference/Global_Objects/Number'>Number</a> of the character.</p><p>Returns an <a href='https://developer.mozilla.org/en-US/docs/JavaScript/Reference/Global_Objects/Object'>Object</a> with the following properties:
-:top - The position <a href='https://developer.mozilla.org/en-US/docs/JavaScript/Reference/Global_Objects/Number'>Number</a> from top.
-:left - The position <a href='https://developer.mozilla.org/en-US/docs/JavaScript/Reference/Global_Objects/Number'>Number</a> from left. </p>
+      <a class='gh-link' href='https:&#47;&#47;github.com&#47;fundon&#47;atom-minimap
+&#47;blob&#47;v3.0.3
+/lib&#47;minimap-render-view.coffee#L268'>Source</a>
+    </p>
+    <div class='docstring'>
+  <p>Returns a pixel position corresponding to a character&#39;s screen position.</p>
 </div>
 <div class='tags'>
   <h3>Parameters:</h3>
@@ -780,10 +801,12 @@
   <div class='method_details'>
     <p class='signature' id='requestUpdate-instance'>
       ::<strong>requestUpdate</strong>()
-      <a class='gh-link' href='&#47;blob&#47;master/lib&#47;minimap-render-view.coffee#L123'>Source</a>
-    </p>
-    <div class='docstring'>
-  <p> Public: Requests a render of the minimap to be performed on the next frame.</p><p>Only one update can be performed by frame, so calling several time this
+      <a class='gh-link' href='https:&#47;&#47;github.com&#47;fundon&#47;atom-minimap
+&#47;blob&#47;v3.0.3
+/lib&#47;minimap-render-view.coffee#L123'>Source</a>
+    </p>
+    <div class='docstring'>
+  <p>Requests a render of the minimap to be performed on the next frame.</p><p>Only one update can be performed by frame, so calling several time this
 method during a single frame won&#39;t trigger several render. </p>
 </div>
 <div class='tags'>
@@ -792,11 +815,12 @@
   <div class='method_details'>
     <p class='signature' id='scrollTop-instance'>
       Number ::<strong>scrollTop</strong>(scrollTop)
-      <a class='gh-link' href='&#47;blob&#47;master/lib&#47;minimap-render-view.coffee#L161'>Source</a>
-    </p>
-    <div class='docstring'>
-  <p> Public: Changes the scroll top position of the minimap.
-When called, the minimap is automatically updated.</p><p>scrollTop - The scroll top <a href='https://developer.mozilla.org/en-US/docs/JavaScript/Reference/Global_Objects/Number'>Number</a>.</p><p>Returns the scroll top <a href='https://developer.mozilla.org/en-US/docs/JavaScript/Reference/Global_Objects/Number'>Number</a>. </p>
+      <a class='gh-link' href='https:&#47;&#47;github.com&#47;fundon&#47;atom-minimap
+&#47;blob&#47;v3.0.3
+/lib&#47;minimap-render-view.coffee#L161'>Source</a>
+    </p>
+    <div class='docstring'>
+  <p>Changes the scroll top position of the minimap. When called, the minimap is automatically updated.</p>
 </div>
 <div class='tags'>
   <h3>Parameters:</h3>
@@ -822,11 +846,12 @@
   <div class='method_details'>
     <p class='signature' id='setEditorView-instance'>
       ::<strong>setEditorView</strong>(editorView)
-      <a class='gh-link' href='&#47;blob&#47;master/lib&#47;minimap-render-view.coffee#L73'>Source</a>
-    </p>
-    <div class='docstring'>
-  <p> Public: Sets the <code>EditorView</code> for which the <a href='../classes/MinimapRenderView.html'>MinimapRenderView</a> instance
-is displayed.</p><p>editorView - The <code>EditorView</code> instance. </p>
+      <a class='gh-link' href='https:&#47;&#47;github.com&#47;fundon&#47;atom-minimap
+&#47;blob&#47;v3.0.3
+/lib&#47;minimap-render-view.coffee#L73'>Source</a>
+    </p>
+    <div class='docstring'>
+  <p>Sets the <code>EditorView</code> for which the <a href='../classes/MinimapRenderView.html'>MinimapRenderView</a> instance is displayed.</p>
 </div>
 <div class='tags'>
   <h3>Parameters:</h3>
@@ -842,15 +867,12 @@
   <div class='method_details'>
     <p class='signature' id='stackChanges-instance'>
       ::<strong>stackChanges</strong>(changes)
-      <a class='gh-link' href='&#47;blob&#47;master/lib&#47;minimap-render-view.coffee#L151'>Source</a>
-    </p>
-    <div class='docstring'>
-  <p> Public: Registers changes in the minimap for the next render call.</p><p>Registering changes on an instance will trigger an update request.</p><p>changes - An <a href='https://developer.mozilla.org/en-US/docs/JavaScript/Reference/Global_Objects/Object'>Object</a> with the following properties:
-          :start - The start row <a href='https://developer.mozilla.org/en-US/docs/JavaScript/Reference/Global_Objects/Number'>Number</a> for the change.
-          :end - The end row <a href='https://developer.mozilla.org/en-US/docs/JavaScript/Reference/Global_Objects/Number'>Number</a> for the change.
-          :screenDelta - The delta <a href='https://developer.mozilla.org/en-US/docs/JavaScript/Reference/Global_Objects/Number'>Number</a> of the change. It corresponds
-                         to the number of visible lines affected
-                         by the change </p>
+      <a class='gh-link' href='https:&#47;&#47;github.com&#47;fundon&#47;atom-minimap
+&#47;blob&#47;v3.0.3
+/lib&#47;minimap-render-view.coffee#L151'>Source</a>
+    </p>
+    <div class='docstring'>
+  <p>Registers changes in the minimap for the next render call.</p><p>Registering changes on an instance will trigger an update request.</p>
 </div>
 <div class='tags'>
   <h3>Parameters:</h3>
@@ -888,10 +910,12 @@
     <p class='signature' id='update-instance'>
       ::<strong>update</strong>()
       (bound)
-      <a class='gh-link' href='&#47;blob&#47;master/lib&#47;minimap-render-view.coffee#L92'>Source</a>
-    </p>
-    <div class='docstring'>
-  <p>Public: Performs an update of the minimap. </p>
+      <a class='gh-link' href='https:&#47;&#47;github.com&#47;fundon&#47;atom-minimap
+&#47;blob&#47;v3.0.3
+/lib&#47;minimap-render-view.coffee#L92'>Source</a>
+    </p>
+    <div class='docstring'>
+  <p>Performs an update of the minimap.</p>
 </div>
 <div class='tags'>
 </div>
@@ -900,11 +924,7 @@
     </div>
     <div id='footer'>
   Generated on
-<<<<<<< HEAD
-  Mon Sep 22 2014 18:38:31 GMT+0200 (CEST)
-=======
-  Mon Sep 22 2014 14:19:27 GMT+0200 (CEST)
->>>>>>> 9e540718
+  Mon Sep 22 2014 18:38:55 GMT+0200 (CEST)
   by
   <a href='https://github.com/gjtorikian/biscotto' title='TomDoc-CoffeeScript API documentation generator'>Biscotto</a>
   v2.2.4
