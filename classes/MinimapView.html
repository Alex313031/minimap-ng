<!DOCTYPE html>
<html>
  <head>
  <meta charset='UTF-8'>
  <title>Minimap API Documentation</title>
  <link rel='stylesheet' href='..&#47;assets/biscotto.css' type='text/css'>
  <script src='..&#47;assets/biscotto.js'></script>
  <script src='..&#47;assets/search_data.js'></script>
</head>
  <body>
    <div id='base' data-path='..&#47;'></div>
<div id='header'>
  <div id='menu'>
    <a href='..&#47;README.md.html' title='Minimap'>Minimap</a>
    &raquo;
    <a href='..&#47;class_index.html' title='Index'>Index</a>
    &raquo;
    <span class='title'>MinimapView</span>
    <nav>
      <ul>
        <li class='noframes'>
          (<a class='noframes' href='#'>no frames</a>)
        </li>
      </ul>
    </nav>
    <div id='search'>
      <a id='class_list_link' href='..&#47;class_list.html'>Classes</a>
      <a id='method_list_link' href='..&#47;method_list.html'>Methods</a>
      <a id='extra_list_link' href='..&#47;extra_list.html'>Extras</a>
    </div>
  </div>
  <iframe id='search_frame'></iframe>
  <div id='fuzzySearch'>
    <input type='text'>
    <ol></ol>
  </div>
  <div id='help'>
    <p>
      Quickly fuzzy find classes, mixins, methods, file:
    </p>
    <ul>
      <li>
        <span>Ctrl-T</span>
        Open fuzzy finder dialog
      </li>
    </ul>
    <p>
      In frame mode you can toggle the list naviation frame on the left side:
    </p>
    <ul>
      <li>
        <span>Ctrl-L</span>
        Toggle list view
      </li>
    </ul>
    <p>
      You can focus a list in frame mode or toggle a tab in frameless mode:
    </p>
    <ul>
      <li>
        <span>Ctrl-C</span>
        Class list
      </li>
      <li>
        <span>Ctrl-I</span>
        Mixin list
      </li>
      <li>
        <span>Ctrl-F</span>
        File list
      </li>
      <li>
        <span>Ctrl-M</span>
        Method list
      </li>
      <li>
        <span>Ctrl-E</span>
        Extras list
      </li>
    </ul>
    <p>
      You can focus and blur the search input:
    </p>
    <ul>
      <li>
        <span>Ctrl-S</span>
        Focus search input
      </li>
      <li>
        <span>Esc</span>
        Blur search input
      </li>
    </ul>
    <p>
      In frameless mode you can close the list tab:
    </p>
    <ul>
      <li>
        <span>Esc</span>
        Close list tab
      </li>
    </ul>
  </div>
</div>
    <div id='content'>
      <h1>
        Class
        MinimapView
      </h1>
      <table class='box'>
        <tr>
          <td>Defined in:</td>
          <td>lib&#47;minimap-view.coffee</td>
        </tr>
        <tr>
          <td>Inherits:</td>
          <td>
            View
          </td>
        </tr>
      </table>
      <h2>Overview</h2>
      <div class='docstring'>
  <p> Public: A <code>MinimapView</code> instance is created for every <code>Editor</code> opened in Atom.
It provides delegation to many <code>Editor</code> and <a href='../classes/MinimapRenderView.html'>MinimapRenderView</a> methods so
that in most case you can just substitute a <a href='../classes/MinimapView.html'>MinimapView</a> instance
instead of an <code>Editor</code>.</p><p>The following methods are delegated to the <a href='../classes/MinimapRenderView.html'>MinimapRenderView</a> instance:</p><ul>
<li><a href='../classes/MinimapRenderView.html#getLineHeight-instance'>getLineHeight</a></li>
<li><a href='../classes/MinimapRenderView.html#getCharHeight-instance'>getCharHeight</a></li>
<li><a href='../classes/MinimapRenderView.html#getCharWidth-instance'>getCharWidth</a></li>
<li><a href='../classes/MinimapRenderView.html#getLinesCount-instance'>getLinesCount</a></li>
<li><a href='../classes/MinimapRenderView.html#getMinimapHeight-instance'>getMinimapHeight</a></li>
<li><a href='../classes/MinimapRenderView.html#getMinimapScreenHeight-instance'>getMinimapScreenHeight</a></li>
<li><a href='../classes/MinimapRenderView.html#getMinimapHeightInLines-instance'>getMinimapHeightInLines</a></li>
<li><a href='../classes/MinimapRenderView.html#getFirstVisibleScreenRow-instance'>getFirstVisibleScreenRow</a></li>
<li><a href='../classes/MinimapRenderView.html#getLastVisibleScreenRow-instance'>getLastVisibleScreenRow</a></li>
<li><a href='../classes/MinimapRenderView.html#pixelPositionForScreenPosition-instance'>pixelPositionForScreenPosition</a></li>
<li><a href='../classes/DecorationManagement.html#decorateMarker-instance'>decorateMarker</a></li>
<li><a href='../classes/DecorationManagement.html#removeDecoration-instance'>removeDecoration</a></li>
<li><a href='../classes/DecorationManagement.html#decorationsForScreenRowRange-instance'>decorationsForScreenRowRange</a></li>
<li><a href='../classes/DecorationManagement.html#removeAllDecorationsForMarker-instance'>removeAllDecorationsForMarker</a></li>
</ul><p>The following methods are delegated to the <code>Editor</code> instance:</p><ul>
<li>getSelection</li>
<li>getSelections</li>
<li>getLastSelection</li>
<li>bufferRangeForBufferRow</li>
<li>getTextInBufferRange</li>
<li>getEofBufferPosition</li>
<li>scanInBufferRange</li>
<li>markBufferRange </li>
</ul>

</div>
<div class='tags'>
</div>
      <h2>Instance Method Summary</h2>
      <ul class='summary'>
  <li>
    <span class='signature'>
      <a href='#constructor-instance'>
        ::<strong>constructor</strong>(editorView)
      </a>
    </span>
    <span class='desc'>
      Creates a new <a href='../classes/MinimapView.html'>MinimapView</a>.
    </span>
  </li>
  <li>
    <span class='signature'>
      <a href='#destroy-instance'>
        ::<strong>destroy</strong>()
      </a>
    </span>
    <span class='desc'>
      Destroys this view and release all its subobjects.
    </span>
  </li>
  <li>
    <span class='signature'>
      <a href='#getMinimapClientRect-instance'>
        Object ::<strong>getMinimapClientRect</strong>()
      </a>
    </span>
    <span class='desc'>
      Returns the bounds of the minimap.
    </span>
  </li>
  <li>
    <span class='signature'>
      <a href='#minimapIsAttached-instance'>
        Boolean ::<strong>minimapIsAttached</strong>()
      </a>
    </span>
    <span class='desc'>
      Returns <code>true</code> when the minimap is actually attached to the DOM.
    </span>
  </li>
  <li>
    <span class='signature'>
      <a href='#setDisplayCodeHighlights-instance'>
        ::<strong>setDisplayCodeHighlights</strong>(value)
      </a>
    </span>
    <span class='desc'>
      Toggles the display of the code highlights rendering.
    </span>
  </li>
  <li>
    <span class='signature'>
      <a href='#updateMinimapRenderView-instance'>
        ::<strong>updateMinimapRenderView</strong>()
      </a>
    </span>
    <span class='bound note title'>Bound</span>
    <span class='desc'>
      Calls the <code>update</code> method of the <a href='../classes/MinimapRenderView.html'>MinimapRenderView</a>.
    </span>
  </li>
  <li>
    <span class='signature'>
      <a href='#updateMinimapView-instance'>
        ::<strong>updateMinimapView</strong>()
      </a>
    </span>
    <span class='bound note title'>Bound</span>
    <span class='desc'>
      Updates the minimap view.
    </span>
  </li>
</ul>
      <h2>Constructor Details</h2>
      <div class='methods'>
  <div class='method_details'>
    <p class='signature' id='constructor-instance'>
      ::<strong>constructor</strong>(editorView)
      <a class='gh-link' href='&#47;blob&#47;master/lib&#47;minimap-view.coffee#L69'>Source</a>
    </p>
    <div class='docstring'>
  <p> Public: Creates a new <a href='../classes/MinimapView.html'>MinimapView</a>.</p><p>editorView - The <code>EditorView</code> for which displaying a minimap. </p>
</div>
<div class='tags'>
  <h3>Parameters:</h3>
  <ul class='param'>
    <li>
      <span class='name'>editorView</span>
      &mdash;
      <span class='desc'>The <code>EditorView</code> for which displaying a minimap.</span>
    </li>
  </ul>
</div>
  </div>
</div>
      <h2>Instance Method Details</h2>
      <div class='methods'>
  <div class='method_details'>
    <p class='signature' id='destroy-instance'>
      ::<strong>destroy</strong>()
      <a class='gh-link' href='&#47;blob&#47;master/lib&#47;minimap-view.coffee#L156'>Source</a>
    </p>
    <div class='docstring'>
  <p>Public: Destroys this view and release all its subobjects. </p>
</div>
<div class='tags'>
</div>
  </div>
  <div class='method_details'>
    <p class='signature' id='getMinimapClientRect-instance'>
      Object ::<strong>getMinimapClientRect</strong>()
      <a class='gh-link' href='&#47;blob&#47;master/lib&#47;minimap-view.coffee#L203'>Source</a>
    </p>
    <div class='docstring'>
  <p> Public: Returns the bounds of the minimap.</p><p>Returns an <a href='https://developer.mozilla.org/en-US/docs/JavaScript/Reference/Global_Objects/Object'>Object</a> </p>
</div>
<div class='tags'>
  <h3>Returns:</h3>
  <ul class='return'>
    <li>
      <span class='type'></span>
      (<tt>Object</tt>)
      &mdash;
      <span class='desc'>Returns an <a href='https://developer.mozilla.org/en-US/docs/JavaScript/Reference/Global_Objects/Object'>Object</a></span>
    </li>
  </ul>
</div>
  </div>
  <div class='method_details'>
    <p class='signature' id='minimapIsAttached-instance'>
      Boolean ::<strong>minimapIsAttached</strong>()
      <a class='gh-link' href='&#47;blob&#47;master/lib&#47;minimap-view.coffee#L188'>Source</a>
    </p>
    <div class='docstring'>
  <p> Public: Returns <code>true</code> when the minimap is actually attached to the DOM.</p><p>Returns a <a href='https://developer.mozilla.org/en-US/docs/JavaScript/Reference/Global_Objects/Boolean'>Boolean</a>. </p>
</div>
<div class='tags'>
  <h3>Returns:</h3>
  <ul class='return'>
    <li>
      <span class='type'></span>
      (<tt>Boolean</tt>)
      &mdash;
      <span class='desc'>Returns a <a href='https://developer.mozilla.org/en-US/docs/JavaScript/Reference/Global_Objects/Boolean'>Boolean</a>.</span>
    </li>
  </ul>
</div>
  </div>
  <div class='method_details'>
    <p class='signature' id='setDisplayCodeHighlights-instance'>
      ::<strong>setDisplayCodeHighlights</strong>(value)
      <a class='gh-link' href='&#47;blob&#47;master/lib&#47;minimap-view.coffee#L171'>Source</a>
    </p>
    <div class='docstring'>
  <p> Public: Toggles the display of the code highlights rendering.</p><p>value - A <a href='https://developer.mozilla.org/en-US/docs/JavaScript/Reference/Global_Objects/Boolean'>Boolean</a> of whether to render the code highlights or not. </p>
</div>
<div class='tags'>
  <h3>Parameters:</h3>
  <ul class='param'>
    <li>
      <span class='type'>(Boolean)</span>
      <span class='name'>value</span>
      &mdash;
      <span class='desc'>A <a href='https://developer.mozilla.org/en-US/docs/JavaScript/Reference/Global_Objects/Boolean'>Boolean</a> of whether to render the code highlights or not.</span>
    </li>
  </ul>
</div>
  </div>
  <div class='method_details'>
    <p class='signature' id='updateMinimapRenderView-instance'>
      ::<strong>updateMinimapRenderView</strong>()
      (bound)
      <a class='gh-link' href='&#47;blob&#47;master/lib&#47;minimap-view.coffee#L224'>Source</a>
    </p>
    <div class='docstring'>
  <p>Public: Calls the <code>update</code> method of the <a href='../classes/MinimapRenderView.html'>MinimapRenderView</a>. </p>
</div>
<div class='tags'>
</div>
  </div>
  <div class='method_details'>
    <p class='signature' id='updateMinimapView-instance'>
      ::<strong>updateMinimapView</strong>()
      (bound)
      <a class='gh-link' href='&#47;blob&#47;master/lib&#47;minimap-view.coffee#L211'>Source</a>
    </p>
    <div class='docstring'>
  <p> Public: Updates the minimap view.</p><p>The size, scrolling and view area are updated as well as the
<a href='../classes/MinimapRenderView.html'>MinimapRenderView</a> if the minimap own scrolling is changed during
the update. </p>
</div>
<div class='tags'>
</div>
  </div>
</div>
    </div>
    <div id='footer'>
  Generated on
<<<<<<< HEAD
  Mon Sep 22 2014 18:38:31 GMT+0200 (CEST)
=======
  Mon Sep 22 2014 14:19:27 GMT+0200 (CEST)
>>>>>>> 9e540718
  by
  <a href='https://github.com/gjtorikian/biscotto' title='TomDoc-CoffeeScript API documentation generator'>Biscotto</a>
  v2.2.4
  (Node.js v0.10.21).
  &#10034;
  Press Ctrl-h to see the keyboard shortcuts
</div>
  </body>
</html><|MERGE_RESOLUTION|>--- conflicted
+++ resolved
@@ -121,10 +121,7 @@
       </table>
       <h2>Overview</h2>
       <div class='docstring'>
-  <p> Public: A <code>MinimapView</code> instance is created for every <code>Editor</code> opened in Atom.
-It provides delegation to many <code>Editor</code> and <a href='../classes/MinimapRenderView.html'>MinimapRenderView</a> methods so
-that in most case you can just substitute a <a href='../classes/MinimapView.html'>MinimapView</a> instance
-instead of an <code>Editor</code>.</p><p>The following methods are delegated to the <a href='../classes/MinimapRenderView.html'>MinimapRenderView</a> instance:</p><ul>
+  <p>A <code>MinimapView</code> instance is created for every <code>Editor</code> opened in Atom. It provides delegation to many <code>Editor</code> and <a href='../classes/MinimapRenderView.html'>MinimapRenderView</a> methods so that in most case you can just substitute a <a href='../classes/MinimapView.html'>MinimapView</a> instance instead of an <code>Editor</code>.</p><p>The following methods are delegated to the <a href='../classes/MinimapRenderView.html'>MinimapRenderView</a> instance:</p><ul>
 <li><a href='../classes/MinimapRenderView.html#getLineHeight-instance'>getLineHeight</a></li>
 <li><a href='../classes/MinimapRenderView.html#getCharHeight-instance'>getCharHeight</a></li>
 <li><a href='../classes/MinimapRenderView.html#getCharWidth-instance'>getCharWidth</a></li>
@@ -233,10 +230,12 @@
   <div class='method_details'>
     <p class='signature' id='constructor-instance'>
       ::<strong>constructor</strong>(editorView)
-      <a class='gh-link' href='&#47;blob&#47;master/lib&#47;minimap-view.coffee#L69'>Source</a>
-    </p>
-    <div class='docstring'>
-  <p> Public: Creates a new <a href='../classes/MinimapView.html'>MinimapView</a>.</p><p>editorView - The <code>EditorView</code> for which displaying a minimap. </p>
+      <a class='gh-link' href='https:&#47;&#47;github.com&#47;fundon&#47;atom-minimap
+&#47;blob&#47;v3.0.3
+/lib&#47;minimap-view.coffee#L69'>Source</a>
+    </p>
+    <div class='docstring'>
+  <p>Creates a new <a href='../classes/MinimapView.html'>MinimapView</a>.</p>
 </div>
 <div class='tags'>
   <h3>Parameters:</h3>
@@ -255,10 +254,12 @@
   <div class='method_details'>
     <p class='signature' id='destroy-instance'>
       ::<strong>destroy</strong>()
-      <a class='gh-link' href='&#47;blob&#47;master/lib&#47;minimap-view.coffee#L156'>Source</a>
-    </p>
-    <div class='docstring'>
-  <p>Public: Destroys this view and release all its subobjects. </p>
+      <a class='gh-link' href='https:&#47;&#47;github.com&#47;fundon&#47;atom-minimap
+&#47;blob&#47;v3.0.3
+/lib&#47;minimap-view.coffee#L156'>Source</a>
+    </p>
+    <div class='docstring'>
+  <p>Destroys this view and release all its subobjects.</p>
 </div>
 <div class='tags'>
 </div>
@@ -266,10 +267,12 @@
   <div class='method_details'>
     <p class='signature' id='getMinimapClientRect-instance'>
       Object ::<strong>getMinimapClientRect</strong>()
-      <a class='gh-link' href='&#47;blob&#47;master/lib&#47;minimap-view.coffee#L203'>Source</a>
-    </p>
-    <div class='docstring'>
-  <p> Public: Returns the bounds of the minimap.</p><p>Returns an <a href='https://developer.mozilla.org/en-US/docs/JavaScript/Reference/Global_Objects/Object'>Object</a> </p>
+      <a class='gh-link' href='https:&#47;&#47;github.com&#47;fundon&#47;atom-minimap
+&#47;blob&#47;v3.0.3
+/lib&#47;minimap-view.coffee#L203'>Source</a>
+    </p>
+    <div class='docstring'>
+  <p>Returns the bounds of the minimap.</p>
 </div>
 <div class='tags'>
   <h3>Returns:</h3>
@@ -286,10 +289,12 @@
   <div class='method_details'>
     <p class='signature' id='minimapIsAttached-instance'>
       Boolean ::<strong>minimapIsAttached</strong>()
-      <a class='gh-link' href='&#47;blob&#47;master/lib&#47;minimap-view.coffee#L188'>Source</a>
-    </p>
-    <div class='docstring'>
-  <p> Public: Returns <code>true</code> when the minimap is actually attached to the DOM.</p><p>Returns a <a href='https://developer.mozilla.org/en-US/docs/JavaScript/Reference/Global_Objects/Boolean'>Boolean</a>. </p>
+      <a class='gh-link' href='https:&#47;&#47;github.com&#47;fundon&#47;atom-minimap
+&#47;blob&#47;v3.0.3
+/lib&#47;minimap-view.coffee#L188'>Source</a>
+    </p>
+    <div class='docstring'>
+  <p>Returns <code>true</code> when the minimap is actually attached to the DOM.</p>
 </div>
 <div class='tags'>
   <h3>Returns:</h3>
@@ -306,10 +311,12 @@
   <div class='method_details'>
     <p class='signature' id='setDisplayCodeHighlights-instance'>
       ::<strong>setDisplayCodeHighlights</strong>(value)
-      <a class='gh-link' href='&#47;blob&#47;master/lib&#47;minimap-view.coffee#L171'>Source</a>
-    </p>
-    <div class='docstring'>
-  <p> Public: Toggles the display of the code highlights rendering.</p><p>value - A <a href='https://developer.mozilla.org/en-US/docs/JavaScript/Reference/Global_Objects/Boolean'>Boolean</a> of whether to render the code highlights or not. </p>
+      <a class='gh-link' href='https:&#47;&#47;github.com&#47;fundon&#47;atom-minimap
+&#47;blob&#47;v3.0.3
+/lib&#47;minimap-view.coffee#L171'>Source</a>
+    </p>
+    <div class='docstring'>
+  <p>Toggles the display of the code highlights rendering.</p>
 </div>
 <div class='tags'>
   <h3>Parameters:</h3>
@@ -327,10 +334,12 @@
     <p class='signature' id='updateMinimapRenderView-instance'>
       ::<strong>updateMinimapRenderView</strong>()
       (bound)
-      <a class='gh-link' href='&#47;blob&#47;master/lib&#47;minimap-view.coffee#L224'>Source</a>
-    </p>
-    <div class='docstring'>
-  <p>Public: Calls the <code>update</code> method of the <a href='../classes/MinimapRenderView.html'>MinimapRenderView</a>. </p>
+      <a class='gh-link' href='https:&#47;&#47;github.com&#47;fundon&#47;atom-minimap
+&#47;blob&#47;v3.0.3
+/lib&#47;minimap-view.coffee#L224'>Source</a>
+    </p>
+    <div class='docstring'>
+  <p>Calls the <code>update</code> method of the <a href='../classes/MinimapRenderView.html'>MinimapRenderView</a>.</p>
 </div>
 <div class='tags'>
 </div>
@@ -339,10 +348,12 @@
     <p class='signature' id='updateMinimapView-instance'>
       ::<strong>updateMinimapView</strong>()
       (bound)
-      <a class='gh-link' href='&#47;blob&#47;master/lib&#47;minimap-view.coffee#L211'>Source</a>
-    </p>
-    <div class='docstring'>
-  <p> Public: Updates the minimap view.</p><p>The size, scrolling and view area are updated as well as the
+      <a class='gh-link' href='https:&#47;&#47;github.com&#47;fundon&#47;atom-minimap
+&#47;blob&#47;v3.0.3
+/lib&#47;minimap-view.coffee#L211'>Source</a>
+    </p>
+    <div class='docstring'>
+  <p>Updates the minimap view.</p><p>The size, scrolling and view area are updated as well as the
 <a href='../classes/MinimapRenderView.html'>MinimapRenderView</a> if the minimap own scrolling is changed during
 the update. </p>
 </div>
@@ -353,11 +364,7 @@
     </div>
     <div id='footer'>
   Generated on
-<<<<<<< HEAD
-  Mon Sep 22 2014 18:38:31 GMT+0200 (CEST)
-=======
-  Mon Sep 22 2014 14:19:27 GMT+0200 (CEST)
->>>>>>> 9e540718
+  Mon Sep 22 2014 18:38:55 GMT+0200 (CEST)
   by
   <a href='https://github.com/gjtorikian/biscotto' title='TomDoc-CoffeeScript API documentation generator'>Biscotto</a>
   v2.2.4
