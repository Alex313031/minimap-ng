{$, View} = require 'atom'

MinimapEditorView = require './minimap-editor-view'

CONFIGS = require './config'

require './resizeend.js'

module.exports =
class MinimapView extends View
  @content: ->
    @div class: 'minimap', =>
      @div outlet: 'miniWrapper', class: "minimap-wrapper", =>
        @subview 'miniEditorView', new MinimapEditorView()
        @div outlet: 'miniOverlayer', class: "minimap-overlayer"

  configs: {}

  constructor: (@paneView) ->
    @scaleX = 0.2
    @scaleY = @scaleX * 0.8
    @minimapScale = @scale(@scaleX, @scaleY)
    super

  initialize: ->
    @attach()

    @on 'mousewheel', @mouseWheel
    @on 'mousedown', @mouseDown

    @subscribe @paneView.model.$activeItem, @onActiveItemChanged
    @subscribe @paneView.model, 'destroy', => @destroy()
    @subscribe $(window), 'resize:end', @resizeend

    #@subscribe atom.workspaceView, 'cursor:moved', =>
    #  @update()

  attach: ->
    themeProp = 'minimap.theme'
    @subscribe atom.config.observe themeProp, callNow: true, =>
      @configs.theme = atom.config.get(themeProp) || CONFIGS.theme
      @updateTheme()

  destroy: ->
    @off 'mousewheel', @mouseWheel
    @off 'mousedown', @mouseDown
    @unsubscribe @paneView.model.$activeItem
    @unsubscribe @paneView.model, 'destroy'
    @unsubscribe $(window), 'resize:end'

    @paneView.removeClass('with-minimap')
    @remove()
    @detach()

  reset: -> @transform @minimapWrapper[0], @scale()

  # Update Styles
  updateTheme: ->
    @attr 'data-theme': this.configs.theme

  onActiveItemChanged: (item) =>
    # Fix called twice when open minimap!
    return if @activeItem == item
    @activeItem = item
    @getActiveEditor()
    @updateMinimapView()

  getActiveEditor: ->
    @editorView = @paneView.viewForItem(@activeItem)
    # Ignore `Settings Tab` or `Tabs` are empty, the pane isn't a editor-view.
    if !@editorView || !@editorView.hasClass('editor')
      return @editor = @scrollView = null

    @editor = @editorView.getEditor()
    @scrollView = @editorView.find('.scroll-view')
    @scrollViewLines = @scrollView.find('.lines')

    @miniEditorView.setEditorView(@editorView)

    # current editor bind scrollTop event
    @editor.off 'scroll-top-changed.editor'
    @editor.on 'scroll-top-changed.editor', @scrollTop
    @editor.off 'scroll-left-changed.editor'
    @editor.on 'scroll-left-changed.editor', @scrollLeft


  # wtf? Long long function!
  updateMinimapView: ->
    unless @paneView.find('.minimap').length
<<<<<<< HEAD
=======
      @miniEditorView = new MinimapEditorView()
>>>>>>> e1293633
      @miniEditorView.css width: @scrollView.width()
      @miniScrollView = @miniEditorView.scrollView
      @paneView.addClass('with-minimap').append(this)

    if !@editor
      @addClass('hide')
      return
    if @hasClass('hide')
      @removeClass('hide')

    # update minimap-editor
    setImmediate =>
      # FIXME Due to racing conditions during the `destroyed`
      # event dispatch the editor can be null, until a better
      # solution is implemented it will prevent the delayed
      # code from raising an error.
      if @editor?
        @transform @miniScrollView[0], @translateY(0)
        @miniEditorView.update(@editorView)

    # offset minimap
    @offset({ 'top': @editorView.offset().top })

    # reset minimap layer size
    @reset()

    # get rects
    @editorViewRect = @getEditorViewClientRect()
    @scrollViewRect = @getScrollViewClientRect()
    @miniScrollViewRect = @miniEditorView.getClientRect()

    # reset minimap-overlayer
    @miniOverlayer.css
      width: @scrollViewRect.width
      height: @editorViewRect.height
      '-webkit-transform': @translateY()
      transform: @translateY()

    @transform @miniWrapper[0], @minimapScale

    setImmediate =>
      @scrollTop(@editorView.scrollTop())

  reset: -> @transform @miniWrapper[0], @scale()

  getEditorViewClientRect: ->
    @scrollView[0].getBoundingClientRect()

  getScrollViewClientRect: ->
    @scrollViewLines[0].getBoundingClientRect()

  mouseWheel: (e) =>
    return if @isClicked
    {wheelDeltaX, wheelDeltaY} = e.originalEvent
    if wheelDeltaX
      @editorView.scrollLeft(@editorView.scrollLeft() - wheelDeltaX)
    if wheelDeltaY
      @editorView.scrollTop(@editorView.scrollTop() - wheelDeltaY)

  scrollLeft: (left) =>
    @miniScrollView.scrollLeft(left * @scaleX)

  scrollTop: (top) =>
    minimapHeight = @miniScrollView.outerHeight()
    scrollViewHeight = @scrollView.outerHeight()

    minimapCanScroll = (minimapHeight * @scaleY) > scrollViewHeight
    minimapScroll = 0

    if minimapCanScroll
      editorLinesHeight = @scrollViewLines.outerHeight()
      miniOverLayerHeight = @miniOverlayer.outerHeight()


      maxScroll = editorLinesHeight - miniOverLayerHeight
      topPercent = top / maxScroll
      minimapMaxScroll = editorLinesHeight - miniOverLayerHeight / @scaleY
      minimapScroll = topPercent * minimapMaxScroll * -1

      @transform @miniWrapper[0], @minimapScale + @translateY(minimapScroll)

    else
      @transform @miniWrapper[0], @minimapScale

    # storing miniScrollView scrollTop
    @data('top', minimapScroll)
    @transform @miniOverlayer[0], @translateY(top)


  scale: (x=1,y=1) -> "scale(#{x}, #{y}) "
  translateY: (y=0) -> "translate3d(0, #{y}px, 0)"
  transform: (el, transform) ->
    el.style.webkitTransform = el.style.transform = transform

  isClicked: false
  mouseDown: (e) =>
    @isClicked = true
    e.preventDefault()
    e.stopPropagation()
    miniOverLayerHeight = @miniOverlayer.height()
    # overlayer center, point-y
    y = e.pageY - @offset().top
    y = y - @data('top') * @scaleY || 0
    n = y / @scaleY
    top = n - miniOverLayerHeight / 2
    top = Math.max(top, 0)
    top = Math.min(top, @miniScrollView.outerHeight() - miniOverLayerHeight)
    # @note: currently, no animation.
    @editorView.scrollTop(top)
    # Fix trigger `mousewheel` event.
    setTimeout =>
      @isClicked = false
    , 377

  resizeend: =>
    @updateMinimapView()<|MERGE_RESOLUTION|>--- conflicted
+++ resolved
@@ -75,8 +75,6 @@
     @scrollView = @editorView.find('.scroll-view')
     @scrollViewLines = @scrollView.find('.lines')
 
-    @miniEditorView.setEditorView(@editorView)
-
     # current editor bind scrollTop event
     @editor.off 'scroll-top-changed.editor'
     @editor.on 'scroll-top-changed.editor', @scrollTop
@@ -87,10 +85,6 @@
   # wtf? Long long function!
   updateMinimapView: ->
     unless @paneView.find('.minimap').length
-<<<<<<< HEAD
-=======
-      @miniEditorView = new MinimapEditorView()
->>>>>>> e1293633
       @miniEditorView.css width: @scrollView.width()
       @miniScrollView = @miniEditorView.scrollView
       @paneView.addClass('with-minimap').append(this)
