--- conflicted
+++ resolved
@@ -80,27 +80,15 @@
     @scrollView = @editorView.scrollView
     @scrollViewLines = @scrollView.find('.lines')
 
-<<<<<<< HEAD
     @subscribeToEditor()
 
   unsubscribeFromEditor: ->
-    @unsubscribe @editor, 'screen-lines-changed'
-    @unsubscribe @editor, 'scroll-top-changed.editor'
-    @unsubscribe @editor, 'scroll-left-changed.editor'
-
+    @unsubscribe @editor, '.minimap'
 
   subscribeToEditor: ->
-    @subscribe @editor, 'screen-lines-changed', @updateMinimapEditorView
-    @subscribe @editor, 'scroll-top-changed.editor', @updateScroll
-    @subscribe @editor, 'scroll-left-changed.editor', @updateScroll
-=======
-    # current editor binds event handlers
-    @unsubscribe @editor, '.minimap'
-
-    @subscribe @editor, 'screen-lines-changed.minimap', => @miniEditorView.update()
+    @subscribe @editor, 'screen-lines-changed.minimap', @updateMinimapEditorView
     @subscribe @editor, 'scroll-top-changed.minimap', @updateScroll
     @subscribe @editor, 'scroll-left-changed.minimap', @updateScroll
->>>>>>> fc6de643
 
   getEditorView: -> @paneView.viewForItem(@activeItem)
 
