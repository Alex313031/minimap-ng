--- conflicted
+++ resolved
@@ -4,10 +4,7 @@
   The following hack clears the require cache of all the paths to the minimap when this file is laoded. It should prevents errors of partial reloading after an update.
  */
 import path from 'path'
-<<<<<<< HEAD
-
-=======
->>>>>>> f3f4dc36
+
 if (!atom.inSpecMode()) {
   Object.keys(require.cache).filter((p) => {
     return p !== __filename && p.indexOf(path.resolve(__dirname, '..') + path.sep) > -1
