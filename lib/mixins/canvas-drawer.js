--- conflicted
+++ resolved
@@ -377,7 +377,8 @@
 
       this.drawDecorations(screenRow, decorations, renderData, {
         'line': this.drawLineDecoration,
-        'highlight-under': this.drawHighlightDecoration
+        'highlight-under': this.drawHighlightDecoration,
+        'background-custom': this.drawCustomDecoration
       })
     }
 
@@ -420,18 +421,13 @@
       renderData.yRow = renderData.row * lineHeight
       renderData.screenRow = screenRow
 
-<<<<<<< HEAD
-      this.drawDecorations(screenRow, decorations, 'highlight-over', renderData, this.drawHighlightDecoration)
-
-      this.drawDecorations(screenRow, decorations, 'highlight-outline', renderData, this.drawHighlightOutlineDecoration)
-
       this.drawDecorations(screenRow, decorations, 'custom', renderData, this.drawCustomDecoration)
-=======
+
       this.drawDecorations(screenRow, decorations, renderData, {
         'highlight-over': this.drawHighlightDecoration,
-        'highlight-outline': this.drawHighlightOutlineDecoration
+        'highlight-outline': this.drawHighlightOutlineDecoration,
+        'foreground-custom': this.drawCustomDecoration
       })
->>>>>>> f3f4dc36
     }
 
     renderData.context.fill()
@@ -719,7 +715,7 @@
   drawCustomDecoration (decoration, data) {
     const renderRoutine = decoration.getProperties().render
 
-    if (renderRoutine) { renderRoutine(data) }
+    if (renderRoutine) { renderRoutine(decoration, data) }
   }
 
   /**
