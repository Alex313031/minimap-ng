'use babel'

import _ from 'underscore-plus'
import Mixin from 'mixto'
import CanvasLayer from '../canvas-layer'

/**
 * The `CanvasDrawer` mixin is responsible for the rendering of a `Minimap`
 * in a `canvas` element.
 *
 * This mixin is injected in the `MinimapElement` prototype, so all these
 * methods  are available on any `MinimapElement` instance.
 */
export default class CanvasDrawer extends Mixin {
  /**
   * Initializes the canvas elements needed to perform the `Minimap` rendering.
   */
  initializeCanvas () {
    /**
    * The main canvas layer where lines are rendered.
    * @type {CanvasLayer}
    */
    this.tokensLayer = new CanvasLayer()
    /**
    * The canvas layer for decorations below the text.
    * @type {CanvasLayer}
    */
    this.backLayer = new CanvasLayer()
    /**
    * The canvas layer for decorations above the text.
    * @type {CanvasLayer}
    */
    this.frontLayer = new CanvasLayer()
    /**
    * The canvas layer for overlay decorations.
    * @type {CanvasLayer}
    */
    this.overlayLayer = new CanvasLayer()

    if (!this.pendingChanges) {
      /**
       * Stores the changes from the text editor.
       * @type {Array<Object>}
       * @access private
       */
      this.pendingChanges = []
    }

    if (!this.pendingBackDecorationChanges) {
      /**
       * Stores the changes from the minimap back decorations.
       * @type {Array<Object>}
       * @access private
       */
      this.pendingBackDecorationChanges = []
    }

    if (!this.pendingFrontDecorationChanges) {
      /**
       * Stores the changes from the minimap front decorations.
       * @type {Array<Object>}
       * @access private
       */
      this.pendingFrontDecorationChanges = []
    }

    if (!this.pendingOverlayDecorationChanges) {
      /**
       * Stores the changes from the minimap overlay decorations.
       * @type {Array<Object>}
       * @access private
       */
      this.pendingOverlayDecorationChanges = []
    }
  }

  /**
   * Returns the uppermost canvas in the MinimapElement.
   *
   * @return {HTMLCanvasElement} the html canvas element
   */
  getFrontCanvas () { return this.frontLayer.canvas }

  /**
   * Attaches the canvases into the specified container.
   *
   * @param  {HTMLElement} parent the canvases' container
   * @access private
   */
  attachCanvases (parent) {
    this.backLayer.attach(parent)
    this.tokensLayer.attach(parent)
    this.frontLayer.attach(parent)
    this.overlayLayer.attach(parent)
  }

  /**
   * Changes the size of all the canvas layers at once.
   *
   * @param {number} width the new width for the three canvases
   * @param {number} height the new height for the three canvases
   * @access private
   */
  setCanvasesSize (width, height) {
    this.backLayer.setSize(width, height)
    this.tokensLayer.setSize(width, height)
    this.frontLayer.setSize(width, height)
    this.overlayLayer.setSize(width, height)
  }

  /**
   * Performs an update of the rendered `Minimap` based on the changes
   * registered in the instance.
   */
  updateCanvas () {
    const firstRow = this.minimap.getFirstVisibleScreenRow()
    const lastRow = this.minimap.getLastVisibleScreenRow()

    this.updateTokensLayer(firstRow, lastRow)
    this.updateBackDecorationsLayer(firstRow, lastRow)
    this.updateFrontDecorationsLayer(firstRow, lastRow)
    this.updateOverlayDecorationsLayer(firstRow, lastRow)

    this.pendingChanges = []
    this.pendingBackDecorationChanges = []
    this.pendingFrontDecorationChanges = []
    this.pendingOverlayDecorationChanges = []

    /**
     * The first row in the last render of the offscreen canvas.
     * @type {number}
     * @access private
     */
    this.offscreenFirstRow = firstRow
    /**
     * The last row in the last render of the offscreen canvas.
     * @type {number}
     * @access private
     */
    this.offscreenLastRow = lastRow
  }

  /**
   * Performs an update of the tokens layer using the pending changes array.
   *
   * @param  {number} firstRow firstRow the first row of the range to update
   * @param  {number} lastRow lastRow the last row of the range to update
   * @access private
   */
  updateTokensLayer (firstRow, lastRow) {
    const intactRanges = this.computeIntactRanges(firstRow, lastRow, this.pendingChanges)

    this.redrawRangesOnLayer(this.tokensLayer, intactRanges, firstRow, lastRow, this.drawLines)
  }

  /**
   * Performs an update of the back decorations layer using the pending back
   * decorations changes arrays.
   *
   * @param  {number} firstRow firstRow the first row of the range to update
   * @param  {number} lastRow lastRow the last row of the range to update
   * @access private
   */
  updateBackDecorationsLayer (firstRow, lastRow) {
    const intactRanges = this.computeIntactRanges(firstRow, lastRow, this.pendingBackDecorationChanges)

    this.redrawRangesOnLayer(this.backLayer, intactRanges, firstRow, lastRow, this.drawBackDecorationsForLines)
  }

  /**
<<<<<<< HEAD
   * Performs an update of the front decorations layer using the pending front
   * decorations changes arrays.
=======
   * Performs an update of the front decorations layer using
   * the pending front decorations changes arrays.
>>>>>>> 7b620d8b
   *
   * @param  {number} firstRow firstRow the first row of the range to update
   * @param  {number} lastRow lastRow the last row of the range to update
   * @access private
   */
  updateFrontDecorationsLayer (firstRow, lastRow) {
    const intactRanges = this.computeIntactRanges(firstRow, lastRow, this.pendingFrontDecorationChanges)

    this.redrawRangesOnLayer(this.frontLayer, intactRanges, firstRow, lastRow, this.drawFrontDecorationsForLines)
  }

  /**
<<<<<<< HEAD
   * Performs an update of the overlay decorations layer using the pending
   * overlay decorations changes arrays.
=======
   * Performs an update of the overlay decorations layer using
   * the pending overlay decorations changes arrays.
>>>>>>> 7b620d8b
   *
   * @param  {number} firstRow firstRow the first row of the range to update
   * @param  {number} lastRow lastRow the last row of the range to update
   * @access private
   */
  updateOverlayDecorationsLayer (firstRow, lastRow) {
    const intactRanges = this.computeOverlayIntactRanges(firstRow, lastRow, this.pendingOverlayDecorationChanges)

    console.log(intactRanges)
<<<<<<< HEAD
    //
    // this.redrawRangesOnLayer(this.frontLayer, intactRanges, firstRow, lastRow, this.drawFrontDecorationsForLines)
=======
>>>>>>> 7b620d8b
  }

  //     ######   #######  ##        #######  ########   ######
  //    ##    ## ##     ## ##       ##     ## ##     ## ##    ##
  //    ##       ##     ## ##       ##     ## ##     ## ##
  //    ##       ##     ## ##       ##     ## ########   ######
  //    ##       ##     ## ##       ##     ## ##   ##         ##
  //    ##    ## ##     ## ##       ##     ## ##    ##  ##    ##
  //     ######   #######  ########  #######  ##     ##  ######

  /**
   * Returns the opacity value to use when rendering the `Minimap` text.
   *
   * @return {Number} the text opacity value
   */
  getTextOpacity () { return this.textOpacity }

  /**
   * Returns the default text color for an editor content.
   *
   * The color value is directly read from the `TextEditorView` computed styles.
   *
   * @return {string} a CSS color
   */
  getDefaultColor () {
    const color = this.retrieveStyleFromDom(['.editor'], 'color', false, true)
    return this.transparentize(color, this.getTextOpacity())
  }

  /**
   * Returns the text color for the passed-in `token` object.
   *
   * The color value is read from the DOM by creating a node structure that
   * match the token `scope` property.
   *
   * @param  {Object} token a `TextEditor` token
   * @return {string} the CSS color for the provided token
   */
  getTokenColor (token) {
    const scopes = token.scopeDescriptor || token.scopes
    const color = this.retrieveStyleFromDom(scopes, 'color')

    return this.transparentize(color, this.getTextOpacity())
  }

  /**
   * Returns the background color for the passed-in `decoration` object.
   *
   * The color value is read from the DOM by creating a node structure that
   * match the decoration `scope` property unless the decoration provides
   * its own `color` property.
   *
   * @param  {Decoration} decoration the decoration to get the color for
   * @return {string} the CSS color for the provided decoration
   */
  getDecorationColor (decoration) {
    const properties = decoration.getProperties()
    if (properties.color) { return properties.color }

    const scopeString = properties.scope.split(/\s+/)
    return this.retrieveStyleFromDom(scopeString, 'background-color', false)
  }

  /**
   * Converts a `rgb(...)` color into a `rgba(...)` color with the specified
   * opacity.
   *
   * @param  {string} color the CSS RGB color to transparentize
   * @param  {number} [opacity=1] the opacity amount
   * @return {string} the transparentized CSS color
   * @access private
   */
  transparentize (color, opacity = 1) {
    return color.replace('rgb(', 'rgba(').replace(')', `, ${opacity})`)
  }

  //    ########  ########     ###    ##      ##
  //    ##     ## ##     ##   ## ##   ##  ##  ##
  //    ##     ## ##     ##  ##   ##  ##  ##  ##
  //    ##     ## ########  ##     ## ##  ##  ##
  //    ##     ## ##   ##   ######### ##  ##  ##
  //    ##     ## ##    ##  ##     ## ##  ##  ##
  //    ########  ##     ## ##     ##  ###  ###

  /**
   * Routine used to render changes in specific ranges for one layer.
   *
   * @param  {CanvasLayer} layer the layer to redraw
   * @param  {Array<Object>} intactRanges an array of the ranges to leave intact
   * @param  {number} firstRow firstRow the first row of the range to update
   * @param  {number} lastRow lastRow the last row of the range to update
   * @param  {Function} method the render method to use for the lines drawing
   * @access private
   */
  redrawRangesOnLayer (layer, intactRanges, firstRow, lastRow, method) {
    const devicePixelRatio = this.minimap.getDevicePixelRatio()
    const lineHeight = this.minimap.getLineHeight() * devicePixelRatio

    layer.clearCanvas()

    if (intactRanges.length === 0) {
      method.call(this, firstRow, lastRow, 0)
    } else {
      for (let j = 0, len = intactRanges.length; j < len; j++) {
        const intact = intactRanges[j]

        layer.copyPartFromOffscreen(
          intact.offscreenRow * lineHeight,
          (intact.start - firstRow) * lineHeight,
          (intact.end - intact.start) * lineHeight
        )
      }
      this.drawLinesForRanges(method, intactRanges, firstRow, lastRow)
    }

    layer.resetOffscreenSize()
    layer.copyToOffscreen()
  }

  /**
   * Renders the lines between the intact ranges when an update has pending
   * changes.
   *
   * @param  {Function} method the render method to use for the lines drawing
   * @param  {Array<Object>} intactRanges the intact ranges in the minimap
   * @param  {number} firstRow the first row of the rendered region
   * @param  {number} lastRow the last row of the rendered region
   * @access private
   */
  drawLinesForRanges (method, ranges, firstRow, lastRow) {
    let currentRow = firstRow
    for (let i = 0, len = ranges.length; i < len; i++) {
      const range = ranges[i]

      method.call(this, currentRow, range.start - 1, currentRow - firstRow)

      currentRow = range.end
    }
    if (currentRow <= lastRow) {
      method.call(this, currentRow, lastRow, currentRow - firstRow)
    }
  }

  /**
   * Draws back decorations on the corresponding layer.
   *
   * The lines range to draw is specified by the `firstRow` and `lastRow`
   * parameters.
   *
   * @param  {number} firstRow the first row to render
   * @param  {number} lastRow the last row to render
   * @param  {number} offsetRow the relative offset to apply to rows when
   *                            rendering them
   * @access private
   */
  drawBackDecorationsForLines (firstRow, lastRow, offsetRow) {
    if (firstRow > lastRow) { return }

    const devicePixelRatio = this.minimap.getDevicePixelRatio()
    const lineHeight = this.minimap.getLineHeight() * devicePixelRatio
    const charHeight = this.minimap.getCharHeight() * devicePixelRatio
    const charWidth = this.minimap.getCharWidth() * devicePixelRatio
    const decorations = this.minimap.decorationsByTypeThenRows(firstRow, lastRow)
    const {width: canvasWidth, height: canvasHeight} = this.tokensLayer.getSize()
    const renderData = {
      context: this.backLayer.context,
      canvasWidth: canvasWidth,
      canvasHeight: canvasHeight,
      lineHeight: lineHeight,
      charWidth: charWidth,
      charHeight: charHeight
    }

    for (let screenRow = firstRow; screenRow <= lastRow; screenRow++) {
      renderData.row = offsetRow + (screenRow - firstRow)
      renderData.yRow = renderData.row * lineHeight
      renderData.screenRow = screenRow

      this.drawDecorations(screenRow, decorations, 'line', renderData, this.drawLineDecoration)

      this.drawDecorations(screenRow, decorations, 'highlight-under', renderData, this.drawHighlightDecoration)
    }

    this.backLayer.context.fill()
  }

  /**
   * Draws front decorations on the corresponding layer.
   *
   * The lines range to draw is specified by the `firstRow` and `lastRow`
   * parameters.
   *
   * @param  {number} firstRow the first row to render
   * @param  {number} lastRow the last row to render
   * @param  {number} offsetRow the relative offset to apply to rows when
   *                            rendering them
   * @access private
   */
  drawFrontDecorationsForLines (firstRow, lastRow, offsetRow) {
    if (firstRow > lastRow) { return }

    const devicePixelRatio = this.minimap.getDevicePixelRatio()
    const lineHeight = this.minimap.getLineHeight() * devicePixelRatio
    const charHeight = this.minimap.getCharHeight() * devicePixelRatio
    const charWidth = this.minimap.getCharWidth() * devicePixelRatio
    const decorations = this.minimap.decorationsByTypeThenRows(firstRow, lastRow)
    const {width: canvasWidth, height: canvasHeight} = this.tokensLayer.getSize()
    const renderData = {
      context: this.frontLayer.context,
      canvasWidth: canvasWidth,
      canvasHeight: canvasHeight,
      lineHeight: lineHeight,
      charWidth: charWidth,
      charHeight: charHeight
    }

    for (let screenRow = firstRow; screenRow <= lastRow; screenRow++) {
      renderData.row = offsetRow + (screenRow - firstRow)
      renderData.yRow = renderData.row * lineHeight
      renderData.screenRow = screenRow

      this.drawDecorations(screenRow, decorations, 'highlight-over', renderData, this.drawHighlightDecoration)

      this.drawDecorations(screenRow, decorations, 'highlight-outline', renderData, this.drawHighlightOutlineDecoration)

      this.drawDecorations(screenRow, decorations, 'custom', renderData, this.drawCustomDecoration)
    }

    renderData.context.fill()
  }
  /**
   * Draws lines on the corresponding layer.
   *
   * The lines range to draw is specified by the `firstRow` and `lastRow`
   * parameters.
   *
   * @param  {number} firstRow the first row to render
   * @param  {number} lastRow the last row to render
   * @param  {number} offsetRow the relative offset to apply to rows when
   *                            rendering them
   * @access private
   */
  drawLines (firstRow, lastRow, offsetRow) {
    if (firstRow > lastRow) { return }

    const devicePixelRatio = this.minimap.getDevicePixelRatio()
    const lines = this.getTextEditor().tokenizedLinesForScreenRows(firstRow, lastRow)
    const lineHeight = this.minimap.getLineHeight() * devicePixelRatio
    const charHeight = this.minimap.getCharHeight() * devicePixelRatio
    const charWidth = this.minimap.getCharWidth() * devicePixelRatio
    const displayCodeHighlights = this.displayCodeHighlights
    const context = this.tokensLayer.context
    const {width: canvasWidth} = this.tokensLayer.getSize()

    let line = lines[0]
    const invisibleRegExp = this.getInvisibleRegExp(line)

    for (let i = 0, len = lines.length; i < len; i++) {
      line = lines[i]
      const yRow = (offsetRow + i) * lineHeight
      let x = 0

      if ((line != null ? line.tokens : void 0) != null) {
        const tokens = line.tokens
        for (let j = 0, tokensCount = tokens.length; j < tokensCount; j++) {
          const token = tokens[j]
          const w = token.screenDelta
          if (!token.isOnlyWhitespace()) {
            const color = displayCodeHighlights ? this.getTokenColor(token) : this.getDefaultColor()

            let value = token.value
            if (invisibleRegExp != null) {
              value = value.replace(invisibleRegExp, ' ')
            }
            x = this.drawToken(context, value, color, x, yRow, charWidth, charHeight)
          } else {
            x += w * charWidth
          }

          if (x > canvasWidth) { break }
        }
      }
    }

    context.fill()
  }

  /**
   * Returns the regexp to replace invisibles substitution characters
   * in editor lines.
   *
   * @param  {TokenizedLine} line a tokenized lize to read the invisible
   *                              characters
   * @return {RegExp} the regular expression to match invisible characters
   * @access private
   */
  getInvisibleRegExp (line) {
    if ((line != null) && (line.invisibles != null)) {
      const invisibles = []
      if (line.invisibles.cr != null) { invisibles.push(line.invisibles.cr) }
      if (line.invisibles.eol != null) { invisibles.push(line.invisibles.eol) }
      if (line.invisibles.space != null) { invisibles.push(line.invisibles.space) }
      if (line.invisibles.tab != null) { invisibles.push(line.invisibles.tab) }

      return RegExp(invisibles.filter((s) => {
        return typeof s === 'string'
      }).map(_.escapeRegExp).join('|'), 'g')
    }
  }

  /**
   * Draws a single token on the given context.
   *
   * @param  {CanvasRenderingContext2D} context the target canvas context
   * @param  {string} text the token's text content
   * @param  {string} color the token's CSS color
   * @param  {number} x the x position of the token in the line
   * @param  {number} y the y position of the line in the minimap
   * @param  {number} charWidth the width of a character in the minimap
   * @param  {number} charHeight the height of a character in the minimap
   * @return {number} the x position at the end of the token
   * @access private
   */
  drawToken (context, text, color, x, y, charWidth, charHeight) {
    context.fillStyle = color

    let chars = 0
    for (let j = 0, len = text.length; j < len; j++) {
      const char = text[j]
      if (/\s/.test(char)) {
        if (chars > 0) {
          context.fillRect(x - (chars * charWidth), y, chars * charWidth, charHeight)
        }
        chars = 0
      } else {
        chars++
      }
      x += charWidth
    }
    if (chars > 0) {
      context.fillRect(x - (chars * charWidth), y, chars * charWidth, charHeight)
    }
    return x
  }

  /**
   * Draws the specified decorations for the current `screenRow`.
   *
   * The `decorations` object contains all the decorations grouped by type and
   * then rows.
   *
   * @param  {number} screenRow the screen row index for which
   *                            render decorations
   * @param  {Object} decorations the object containing all the decorations
   * @param  {string} type the type of decorations to render
   * @param  {Object} renderData the object containing the render data
   * @param  {Fundtion} renderMethod the method to call to render
   *                                 the decorations
   * @access private
   */
  drawDecorations (screenRow, decorations, type, renderData, renderMethod) {
    let ref
    decorations = (ref = decorations[type]) != null ? ref[screenRow] : void 0

    if (decorations != null ? decorations.length : void 0) {
      for (let i = 0, len = decorations.length; i < len; i++) {
        renderMethod.call(this, decorations[i], renderData)
      }
    }
  }

  /**
   * Draws a line decoration.
   *
   * @param  {Decoration} decoration the decoration to render
   * @param  {Object} data the data need to perform the render
   * @access private
   */
  drawLineDecoration (decoration, data) {
    data.context.fillStyle = this.getDecorationColor(decoration)
    data.context.fillRect(0, data.yRow, data.canvasWidth, data.lineHeight)
  }

  /**
   * Draws a highlight decoration.
   *
   * It renders only the part of the highlight corresponding to the specified
   * row.
   *
   * @param  {Decoration} decoration the decoration to render
   * @param  {Object} data the data need to perform the render
   * @access private
   */
  drawHighlightDecoration (decoration, data) {
    const range = decoration.getMarker().getScreenRange()
    const rowSpan = range.end.row - range.start.row

    data.context.fillStyle = this.getDecorationColor(decoration)

    if (rowSpan === 0) {
      const colSpan = range.end.column - range.start.column
      data.context.fillRect(range.start.column * data.charWidth, data.yRow, colSpan * data.charWidth, data.lineHeight)
    } else if (data.screenRow === range.start.row) {
      const x = range.start.column * data.charWidth
      data.context.fillRect(x, data.yRow, data.canvasWidth - x, data.lineHeight)
    } else if (data.screenRow === range.end.row) {
      data.context.fillRect(0, data.yRow, range.end.column * data.charWidth, data.lineHeight)
    } else {
      data.context.fillRect(0, data.yRow, data.canvasWidth, data.lineHeight)
    }
  }

  /**
   * Draws a highlight outline decoration.
   *
   * It renders only the part of the highlight corresponding to the specified
   * row.
   *
   * @param  {Decoration} decoration the decoration to render
   * @param  {Object} data the data need to perform the render
   * @access private
   */
  drawHighlightOutlineDecoration (decoration, data) {
    let bottomWidth, colSpan, width, xBottomStart, xEnd, xStart
    const {lineHeight, charWidth, canvasWidth, screenRow} = data
    const range = decoration.getMarker().getScreenRange()
    const rowSpan = range.end.row - range.start.row
    const yStart = data.yRow
    const yEnd = yStart + lineHeight

    data.context.fillStyle = this.getDecorationColor(decoration)

    if (rowSpan === 0) {
      colSpan = range.end.column - range.start.column
      width = colSpan * charWidth
      xStart = range.start.column * charWidth
      xEnd = xStart + width

      data.context.fillRect(xStart, yStart, width, 1)
      data.context.fillRect(xStart, yEnd, width, 1)
      data.context.fillRect(xStart, yStart, 1, lineHeight)
      data.context.fillRect(xEnd, yStart, 1, lineHeight)
    } else if (rowSpan === 1) {
      xStart = range.start.column * data.charWidth
      xEnd = range.end.column * data.charWidth

      if (screenRow === range.start.row) {
        width = data.canvasWidth - xStart
        xBottomStart = Math.max(xStart, xEnd)
        bottomWidth = data.canvasWidth - xBottomStart

        data.context.fillRect(xStart, yStart, width, 1)
        data.context.fillRect(xBottomStart, yEnd, bottomWidth, 1)
        data.context.fillRect(xStart, yStart, 1, lineHeight)
        data.context.fillRect(canvasWidth - 1, yStart, 1, lineHeight)
      } else {
        width = canvasWidth - xStart
        bottomWidth = canvasWidth - xEnd

        data.context.fillRect(0, yStart, xStart, 1)
        data.context.fillRect(0, yEnd, xEnd, 1)
        data.context.fillRect(0, yStart, 1, lineHeight)
        data.context.fillRect(xEnd, yStart, 1, lineHeight)
      }
    } else {
      xStart = range.start.column * charWidth
      xEnd = range.end.column * charWidth
      if (screenRow === range.start.row) {
        width = canvasWidth - xStart

        data.context.fillRect(xStart, yStart, width, 1)
        data.context.fillRect(xStart, yStart, 1, lineHeight)
        data.context.fillRect(canvasWidth - 1, yStart, 1, lineHeight)
      } else if (screenRow === range.end.row) {
        width = canvasWidth - xStart

        data.context.fillRect(0, yEnd, xEnd, 1)
        data.context.fillRect(0, yStart, 1, lineHeight)
        data.context.fillRect(xEnd, yStart, 1, lineHeight)
      } else {
        data.context.fillRect(0, yStart, 1, lineHeight)
        data.context.fillRect(canvasWidth - 1, yStart, 1, lineHeight)
        if (screenRow === range.start.row + 1) {
          data.context.fillRect(0, yStart, xStart, 1)
        }
        if (screenRow === range.end.row - 1) {
          data.context.fillRect(xEnd, yEnd, canvasWidth - xEnd, 1)
        }
      }
    }
  }

  /**
   * Draws a custom decoration.
   *
   * It renders only the part of the highlight corresponding to the specified
   * row.
   *
   * @param  {Decoration} decoration the decoration to render
   * @param  {Object} data the data need to perform the render
   * @access private
   */
  drawCustomDecoration (decoration, data) {
    const renderRoutine = decoration.getProperties().render

    if (renderRoutine) { renderRoutine(data) }
  }

<<<<<<< HEAD
  drawOverlayDecoration (decoration, data) {
    const renderRoutine = decoration.getProperties().render

    if (renderRoutine) { renderRoutine(data) }
=======
  /**
   * Draws an overlay decoration.
   *
   * @param  {Decoration} decoration the decoration to render
   * @param  {Object} data the data need to perform the render
   * @access private
   */
  drawOverlayDecoration (decoration, data) {

>>>>>>> 7b620d8b
  }

  //    ########     ###    ##    ##  ######   ########  ######
  //    ##     ##   ## ##   ###   ## ##    ##  ##       ##    ##
  //    ##     ##  ##   ##  ####  ## ##        ##       ##
  //    ########  ##     ## ## ## ## ##   #### ######    ######
  //    ##   ##   ######### ##  #### ##    ##  ##             ##
  //    ##    ##  ##     ## ##   ### ##    ##  ##       ##    ##
  //    ##     ## ##     ## ##    ##  ######   ########  ######

  /**
   * Computes the ranges that are not affected by the current pending changes.
   *
   * @param  {number} firstRow the first row of the rendered region
   * @param  {number} lastRow the last row of the rendered region
   * @return {Array<Object>} the intact ranges in the rendered region
   * @access private
   */
  computeIntactRanges (firstRow, lastRow, changes) {
    if ((this.offscreenFirstRow == null) && (this.offscreenLastRow == null)) {
      return []
    }

    // At first, the whole range is considered intact
    let intactRanges = [
      {
        start: this.offscreenFirstRow,
        end: this.offscreenLastRow,
        offscreenRow: 0
      }
    ]

    for (let i = 0, len = changes.length; i < len; i++) {
      const change = changes[i]
      const newIntactRanges = []

      for (let j = 0, intactLen = intactRanges.length; j < intactLen; j++) {
        const range = intactRanges[j]

        if (change.end < range.start && change.screenDelta !== 0) {
          // The change is above of the range and lines are either
          // added or removed
          newIntactRanges.push({
            start: range.start + change.screenDelta,
            end: range.end + change.screenDelta,
            offscreenRow: range.offscreenRow
          })
        } else if (change.end < range.start || change.start > range.end) {
          // The change is outside the range but didn't add
          // or remove lines
          newIntactRanges.push(range)
        } else {
          // The change is within the range, there's one intact range
          // from the range start to the change start
          if (change.start > range.start) {
            newIntactRanges.push({
              start: range.start,
              end: change.start - 1,
              offscreenRow: range.offscreenRow
            })
          }
          if (change.end < range.end) {
            // The change ends within the range
            if (change.bufferDelta !== 0) {
              // Lines are added or removed, the intact range starts in the
              // next line after the change end plus the screen delta
              newIntactRanges.push({
                start: change.end + change.screenDelta + 1,
                end: range.end + change.screenDelta,
                offscreenRow: range.offscreenRow + change.end + 1 - range.start
              })
            } else if (change.screenDelta !== 0) {
              // Lines are added or removed in the display buffer, the intact
              // range starts in the next line after the change end plus the
              // screen delta
              newIntactRanges.push({
                start: change.end + change.screenDelta + 1,
                end: range.end + change.screenDelta,
                offscreenRow: range.offscreenRow + change.end + 1 - range.start
              })
            } else {
              // No lines are added, the intact range starts on the line after
              // the change end
              newIntactRanges.push({
                start: change.end + 1,
                end: range.end,
                offscreenRow: range.offscreenRow + change.end + 1 - range.start
              })
            }
          }
        }
      }
      intactRanges = newIntactRanges
    }

    return this.truncateIntactRanges(intactRanges, firstRow, lastRow)
  }

  computeOverlayIntactRanges (firstRow, lastRow, changes) {
<<<<<<< HEAD
    console.log('here', firstRow, lastRow, changes)
    return []
=======
    console.log(firstRow, lastRow, changes)
>>>>>>> 7b620d8b
  }

  /**
   * Truncates the intact ranges so that they doesn't expand past the visible
   * area of the minimap.
   *
   * @param  {Array<Object>} intactRanges the initial array of ranges
   * @param  {number} firstRow the first row of the rendered region
   * @param  {number} lastRow the last row of the rendered region
   * @return {Array<Object>} the array of truncated ranges
   * @access private
   */
  truncateIntactRanges (intactRanges, firstRow, lastRow) {
    let i = 0
    while (i < intactRanges.length) {
      const range = intactRanges[i]

      if (range.start < firstRow) {
        range.offscreenRow += firstRow - range.start
        range.start = firstRow
      }

      if (range.end > lastRow) { range.end = lastRow }

      if (range.start >= range.end) { intactRanges.splice(i--, 1) }

      i++
    }

    return intactRanges.sort((a, b) => {
      return a.offscreenRow - b.offscreenRow
    })
  }
}<|MERGE_RESOLUTION|>--- conflicted
+++ resolved
@@ -168,13 +168,8 @@
   }
 
   /**
-<<<<<<< HEAD
    * Performs an update of the front decorations layer using the pending front
    * decorations changes arrays.
-=======
-   * Performs an update of the front decorations layer using
-   * the pending front decorations changes arrays.
->>>>>>> 7b620d8b
    *
    * @param  {number} firstRow firstRow the first row of the range to update
    * @param  {number} lastRow lastRow the last row of the range to update
@@ -187,13 +182,8 @@
   }
 
   /**
-<<<<<<< HEAD
    * Performs an update of the overlay decorations layer using the pending
    * overlay decorations changes arrays.
-=======
-   * Performs an update of the overlay decorations layer using
-   * the pending overlay decorations changes arrays.
->>>>>>> 7b620d8b
    *
    * @param  {number} firstRow firstRow the first row of the range to update
    * @param  {number} lastRow lastRow the last row of the range to update
@@ -203,11 +193,8 @@
     const intactRanges = this.computeOverlayIntactRanges(firstRow, lastRow, this.pendingOverlayDecorationChanges)
 
     console.log(intactRanges)
-<<<<<<< HEAD
     //
     // this.redrawRangesOnLayer(this.frontLayer, intactRanges, firstRow, lastRow, this.drawFrontDecorationsForLines)
-=======
->>>>>>> 7b620d8b
   }
 
   //     ######   #######  ##        #######  ########   ######
@@ -716,22 +703,14 @@
     if (renderRoutine) { renderRoutine(data) }
   }
 
-<<<<<<< HEAD
+  /**
+  * Draws an overlay decoration.
+  *
+  * @param  {Decoration} decoration the decoration to render
+  * @param  {Object} data the data need to perform the render
+  * @access private
+  */
   drawOverlayDecoration (decoration, data) {
-    const renderRoutine = decoration.getProperties().render
-
-    if (renderRoutine) { renderRoutine(data) }
-=======
-  /**
-   * Draws an overlay decoration.
-   *
-   * @param  {Decoration} decoration the decoration to render
-   * @param  {Object} data the data need to perform the render
-   * @access private
-   */
-  drawOverlayDecoration (decoration, data) {
-
->>>>>>> 7b620d8b
   }
 
   //    ########     ###    ##    ##  ######   ########  ######
@@ -831,12 +810,8 @@
   }
 
   computeOverlayIntactRanges (firstRow, lastRow, changes) {
-<<<<<<< HEAD
     console.log('here', firstRow, lastRow, changes)
     return []
-=======
-    console.log(firstRow, lastRow, changes)
->>>>>>> 7b620d8b
   }
 
   /**
