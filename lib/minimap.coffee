{Emitter} = require 'emissary'
<<<<<<< HEAD
=======
MinimapView = require './minimap-view'
Debug = require 'prolix'
>>>>>>> c9e7772d

require '../vendor/resizeend'

ViewManagement = require './mixins/view-management'

class Minimap
  Emitter.includeInto(this)
<<<<<<< HEAD
  ViewManagement.includeInto(this)
=======
  Debug('minimap').includeInto(this)
>>>>>>> c9e7772d

  configDefaults: { plugins: {} }

  # We'll be using this property to store the toggle state as the
  # minimapViews object will never be set to null.
  active: false

  activate: ->
    atom.workspaceView.command 'minimap:toggle', => @toggleNoDebug()
    atom.workspaceView.command 'minimap:toggle-debug', => @toggleDebug()

  deactivate: ->
    @destroyViews()
    @emit('deactivated')

  toggle: () ->
    if @active
      @active = false
      @deactivate()
    else
      @createViews()
      @active = true
      @emit('activated')

  toggleDebug: ->
    @getChannel().activate()
    @toggle()

  toggleNoDebug: ->
    @getChannel().deactivate()
    @toggle()

<<<<<<< HEAD
=======
  updateAllViews: ->
    view.onScrollViewResized() for id,view of @minimapViews

  minimapForEditorView: (editorView) ->
    @minimapForPaneView(editorView.getPane())

  minimapForPaneView: (paneView) -> @minimapForPane(paneView.model)
  minimapForPane: (pane) -> @minimapViews[pane.id]

  open: ->
    # When toggled we'll look for each existing and future pane thanks to
    # the `eachPaneView` method. It returns a subscription object so we'll
    # store it and it will be used in the `deactivate` method to removes
    # the callback.
    @eachPaneViewSubscription = atom.workspaceView.eachPaneView (paneView) =>
      paneId = paneView.model.id
      view = new MinimapView(paneView)
      view.onActiveItemChanged(paneView.getActiveItem())
      @updateAllViews()

      @minimapViews[paneId] = view
      @emit('minimap-view:created', view)

      paneView.model.on 'destroyed', =>
        view = @minimapViews[paneId]

        if view?
          @emit('minimap-view:before-destruction', view)

          view.destroy()
          delete @minimapViews[paneId]
          @updateAllViews()


>>>>>>> c9e7772d

module.exports = new Minimap()<|MERGE_RESOLUTION|>--- conflicted
+++ resolved
@@ -1,9 +1,5 @@
 {Emitter} = require 'emissary'
-<<<<<<< HEAD
-=======
-MinimapView = require './minimap-view'
 Debug = require 'prolix'
->>>>>>> c9e7772d
 
 require '../vendor/resizeend'
 
@@ -11,11 +7,8 @@
 
 class Minimap
   Emitter.includeInto(this)
-<<<<<<< HEAD
   ViewManagement.includeInto(this)
-=======
   Debug('minimap').includeInto(this)
->>>>>>> c9e7772d
 
   configDefaults: { plugins: {} }
 
@@ -48,42 +41,4 @@
     @getChannel().deactivate()
     @toggle()
 
-<<<<<<< HEAD
-=======
-  updateAllViews: ->
-    view.onScrollViewResized() for id,view of @minimapViews
-
-  minimapForEditorView: (editorView) ->
-    @minimapForPaneView(editorView.getPane())
-
-  minimapForPaneView: (paneView) -> @minimapForPane(paneView.model)
-  minimapForPane: (pane) -> @minimapViews[pane.id]
-
-  open: ->
-    # When toggled we'll look for each existing and future pane thanks to
-    # the `eachPaneView` method. It returns a subscription object so we'll
-    # store it and it will be used in the `deactivate` method to removes
-    # the callback.
-    @eachPaneViewSubscription = atom.workspaceView.eachPaneView (paneView) =>
-      paneId = paneView.model.id
-      view = new MinimapView(paneView)
-      view.onActiveItemChanged(paneView.getActiveItem())
-      @updateAllViews()
-
-      @minimapViews[paneId] = view
-      @emit('minimap-view:created', view)
-
-      paneView.model.on 'destroyed', =>
-        view = @minimapViews[paneId]
-
-        if view?
-          @emit('minimap-view:before-destruction', view)
-
-          view.destroy()
-          delete @minimapViews[paneId]
-          @updateAllViews()
-
-
->>>>>>> c9e7772d
-
 module.exports = new Minimap()