<!DOCTYPE html>
<html>
  <head>
  <meta charset='UTF-8'>
  <title>Minimap API Documentation</title>
  <link rel='stylesheet' href='assets/biscotto.css' type='text/css'>
  <script src='assets/biscotto.js'></script>
  <script src='assets/search_data.js'></script>
</head>
  <body>
    <div id='base' data-path=''></div>
<div id='header'>
  <div id='menu'>
    <a href='class_index.html' title='Index'>Index</a>
    &raquo;
    <span class='title'>History.md</span>
    <nav>
      <ul>
        <li class='noframes'>
          (<a class='noframes' href='#'>no frames</a>)
        </li>
      </ul>
    </nav>
    <div id='search'>
      <a id='class_list_link' href='class_list.html'>Classes</a>
      <a id='file_list_link' href='file_list.html'>Files</a>
      <a id='method_list_link' href='method_list.html'>Methods</a>
      <a id='extra_list_link' href='extra_list.html'>Extras</a>
    </div>
  </div>
  <iframe id='search_frame'></iframe>
  <div id='fuzzySearch'>
    <input type='text'>
    <ol></ol>
  </div>
  <div id='help'>
    <p>
      Quickly fuzzy find classes, mixins, methods, file:
    </p>
    <ul>
      <li>
        <span>Ctrl-T</span>
        Open fuzzy finder dialog
      </li>
    </ul>
    <p>
      In frame mode you can toggle the list naviation frame on the left side:
    </p>
    <ul>
      <li>
        <span>Ctrl-L</span>
        Toggle list view
      </li>
    </ul>
    <p>
      You can focus a list in frame mode or toggle a tab in frameless mode:
    </p>
    <ul>
      <li>
        <span>Ctrl-C</span>
        Class list
      </li>
      <li>
        <span>Ctrl-I</span>
        Mixin list
      </li>
      <li>
        <span>Ctrl-F</span>
        File list
      </li>
      <li>
        <span>Ctrl-M</span>
        Method list
      </li>
      <li>
        <span>Ctrl-E</span>
        Extras list
      </li>
    </ul>
    <p>
      You can focus and blur the search input:
    </p>
    <ul>
      <li>
        <span>Ctrl-S</span>
        Focus search input
      </li>
      <li>
        <span>Esc</span>
        Blur search input
      </li>
    </ul>
    <p>
      In frameless mode you can close the list tab:
    </p>
    <ul>
      <li>
        <span>Esc</span>
        Close list tab
      </li>
    </ul>
  </div>
</div>
    <div id='content'>
      <nav class='toc'>
        <p class='title'>
          <a class='hide_toc' href='#'>
            <strong>Table of Contents</strong>
          </a>
          <small>
            (<a class='float_toc' href='#'>left</a>)
          </small>
        </p>
      </nav>
      <div id='filecontents'>
<<<<<<< HEAD
        <p><a name="v4.4.0"></a></p><h1 id="v4-4-0-2015-03-01-">v4.4.0 (2015-03-01)</h1>
<h2 id="-sparkles-features">:sparkles: Features</h2>
<ul>
<li>Plugins can now use the <code>minimap</code> service provider to access the minimap package.</li>
</ul>
<h2 id="-racehorse-performances">:racehorse: Performances</h2>
<ul>
<li>Speed up decorations retrieval when rendering lines (<a href="https://github.com/atom-minimap/minimap/commit/ad4b33b65f6f057c58e14073f0971a1bfd857792">ad4b33b6</a>)</li>
</ul>
<h2 id="-arrow_up-dependencies-update">:arrow_up: Dependencies Update</h2>
<ul>
<li>Update engine version (<a href="https://github.com/atom-minimap/minimap/commit/53457ffbf2c34c57d4a09f91d73d691b24189088">53457ffb</a>)</li>
</ul><p><a name="v4.3.1"></a></p><h1 id="v4-3-1-2015-02-22-">v4.3.1 (2015-02-22)</h1>
=======
        <p><a name="v4.3.1"></a></p><h1 id="v4-3-1-2015-02-22-">v4.3.1 (2015-02-22)</h1>
>>>>>>> 608cd515
<h2 id="-bug-bug-fixes">:bug: Bug Fixes</h2>
<ul>
<li>Fix QuickSettings is overlapped by editor scrollbar (<a href="https://github.com/atom-minimap/minimap/commit/4724967818ceb479db164d16ae6fc23974d042e6">47249678</a>, <a href="https://github.com/atom-minimap/minimap/issues/279">#279</a>)</li>
</ul><p><a name="v4.3.0"></a></p><h1 id="v4-3-0-2015-02-20-">v4.3.0 (2015-02-20)</h1>
<ul>
<li>:stars: Transfer to Atom-Minimap</li>
<li>plugins list screen cap (<a href="https://github.com/atom-minimap/minimap/commit/5595ab36e591e7fd7d7a61142254303c69a7e8d8">5595ab36</a>)</li>
</ul><p><a name="v4.2.3"></a></p><h1 id="v4-2-3-2015-02-19-">v4.2.3 (2015-02-19)</h1>
<h2 id="-bug-bug-fixes">:bug: Bug Fixes</h2>
<ul>
<li>Fix error raised when opening Atom with no buffer opened (<a href="https://github.com/atom-minimap/minimap/commit/c186e618e5ae8b7ac8dfe42aaad0a8080417767b">c186e618</a>, <a href="https://github.com/atom-minimap/minimap/issues/276">#276</a>)</li>
</ul><p><a name="v4.2.2"></a></p><h1 id="v4-2-2-2015-02-16-">v4.2.2 (2015-02-16)</h1>
<h2 id="-bug-bug-fixes">:bug: Bug Fixes</h2>
<ul>
<li>Fix size settings not allowing float numbers <a href="https://github.com/atom-minimap/minimap/commit/9a9df90e1c2dca1232e62c6ea720407823d857e6, [#271](https://github.com/atom-minimap/minimap/issues/271">9a9df90e</a>)</li>
</ul><p><a name="v4.2.1"></a></p><h1 id="v4-2-1-2015-02-16-">v4.2.1 (2015-02-16)</h1>
<h2 id="-bug-bug-fixes">:bug: Bug Fixes</h2>
<ul>
<li>Fix error raised on destruction due to remaining decorations (<a href="https://github.com/atom-minimap/minimap/commit/23f134978d4e8700761a05440c971cb20dd76e13">23f13497</a>, <a href="https://github.com/atom-minimap/minimap/issues/273">#273</a>)</li>
</ul><p><a name="v4.2.0"></a></p><h1 id="v4-2-0-2015-02-16-">v4.2.0 (2015-02-16)</h1>
<h2 id="-sparkles-features">:sparkles: Features</h2>
<ul>
<li>Add keyboard controls for minimap position (<a href="https://github.com/atom-minimap/minimap/commit/a741d926706a79372a4cefa147157eec2b9265e2">a741d926</a>)</li>
<li>Add controls to toggle the position of the minimap (<a href="https://github.com/atom-minimap/minimap/commit/6434c34bb9733312e0676b5a55cbacbf43838886">6434c34b</a>)</li>
</ul>
<h2 id="-bug-bug-fixes">:bug: Bug Fixes</h2>
<ul>
<li>Fix open-minimap-quick-settings and minimap-scroll-indicator&#39;s position on HiDPI displays (<a href="https://github.com/atom-minimap/minimap/commit/7909b5c72f01bc9c4be48530aa3e5286c1713224">7909b5c7</a>)</li>
<li>Fix code highlight not toggled with keyboard in quick settings (<a href="https://github.com/atom-minimap/minimap/commit/f0fbe44250cb0c106e106f360db171f77912f8e4">f0fbe442</a>)</li>
<li>Fix quick settings position with soft wrap and on left settings (<a href="https://github.com/atom-minimap/minimap/commit/61495669a2ea3c869453c08f5f9f7e520da667fe">61495669</a>)</li>
<li>Fix position of the quick settings view when minimap is on left (<a href="https://github.com/atom-minimap/minimap/commit/0d454456a72b44fa2cfc54d96469341719983a09">0d454456</a>)</li>
</ul>
<h2 id="-arrow_up-dependencies-update">:arrow_up: Dependencies Update</h2>
<ul>
<li>update semver (<a href="https://github.com/atom-minimap/minimap/commit/4e30323b3e24213ae533df4e3cd09f889528b264">4e30323b</a>)</li>
</ul><p><a name="v4.1.4"></a></p><h1 id="v4-1-4-2015-02-10-">v4.1.4 (2015-02-10)</h1>
<h2 id="-sparkles-features">:sparkles: Features</h2>
<ul>
<li>Add softWrapAtPreferredLineLength test case (<a href="https://github.com/atom-minimap/minimap/commit/9ca75acaa891cba13737c1a06ddfa6d0102b2052">9ca75aca</a>)</li>
</ul>
<h2 id="-bug-bug-fixes">:bug: Bug Fixes</h2>
<ul>
<li>Fix getTextEditorScrollRatio() return NaN, #260 (<a href="https://github.com/atom-minimap/minimap/commit/2d656596f8d29d5c10c231d36a1906dd2ce5550d">2d656596</a>)</li>
<li>Fix travis build-package script (<a href="https://github.com/atom-minimap/minimap/commit/00cf91de819b34c447e269922c8c86671af565e5">00cf91de</a>)</li>
</ul><p><a name="v4.1.3"></a></p><h1 id="v4-1-3-2015-02-08-">v4.1.3 (2015-02-08)</h1>
<h2 id="-bug-bug-fixes">:bug: Bug Fixes</h2>
<ul>
<li>Fix minimap width when enable soft wrap and at preferred line length(>=16384). (<a href="https://github.com/atom-minimap/minimap/issues/256">#256</a>)</li>
</ul><p><a name="v4.1.2"></a></p><h1 id="v4-1-2-2015-02-07-">v4.1.2 (2015-02-07)</h1>
<h2 id="-bug-bug-fixes">:bug: Bug Fixes</h2>
<ul>
<li>minimap should be not toggle when minimap was disabled</li>
</ul><p><a name="v4.1.1"></a></p><h1 id="v4-1-1-2015-02-07-">v4.1.1 (2015-02-07)</h1>
<h2 id="-bug-bug-fixes">:bug: Bug Fixes</h2>
<ul>
<li>Fix broken toggling when it is toggled, disabled, enabled (<a href="https://github.com/atom-minimap/minimap/commit/e4bce0689894107d28921e99ebc390c7eac5402e">e4bce068</a>, <a href="https://github.com/atom-minimap/minimap/issues/255">#255</a>)</li>
</ul><p><a name="v4.1.0"></a></p><h1 id="v4-1-0-2015-02-04-">v4.1.0 (2015-02-04)</h1>
<h2 id="-sparkles-features">:sparkles: Features</h2>
<ul>
<li>Add scroll animation. (<a href="https://github.com/atom-minimap/minimap/commit/986c725e232b4825f8700fe8e0008f10e095e89e">986c725e</a>)</li>
</ul>
<h2 id="-bug-bug-fixes">:bug: Bug Fixes</h2>
<ul>
<li>Fix missing DOM cache invalidation when themes are changed (<a href="https://github.com/atom-minimap/minimap/commit/333c15583f3cdd4c17cb396b3ec46e00f07ca46f">333c1558</a>, <a href="https://github.com/atom-minimap/minimap/issues/250">#250</a>)</li>
</ul><p><a name="v4.0.2"></a></p><h1 id="v4-0-2-2015-02-03-">v4.0.2 (2015-02-03)</h1>
<h2 id="-bug-bug-fixes">:bug: Bug Fixes</h2>
<ul>
<li>Fix minimap instanciated before having required Minimap (<a href="https://github.com/atom-minimap/minimap/commit/ca01a307529e49920fb9a88cd81457063993bf94">ca01a307</a>, <a href="https://github.com/atom-minimap/minimap/issues/212">#212</a>)</li>
<li>Fix deprecation in plugin generator command (<a href="https://github.com/atom-minimap/minimap/commit/cbe85b8c3ee34e218de83abe60e0bdecb3f7c2c5">cbe85b8c</a>)</li>
</ul><p><a name="v4.0.1"></a></p><h1 id="v4-0-1-2015-02-03-">v4.0.1 (2015-02-03)</h1>
<h2 id="-bug-bug-fixes">:bug: Bug Fixes</h2>
<ul>
<li>Fix error raised when retrieving active minimap without active editor (<a href="https://github.com/atom-minimap/minimap/commit/549830d89d2bb7e6622bf0244e6996c1507676fa">549830d8</a>)</li>
</ul><p><a name="v4.0.0"></a></p><h1 id="v4-0-0-2015-02-03-">v4.0.0 (2015-02-03)</h1>
<h2 id="-bug-bug-fixes">:bug: Bug Fixes</h2>
<ul>
<li>Fix right click starting a drag gesture (<a href="https://github.com/atom-minimap/minimap/commit/c17a5dc9292aac177e9f14f9d26c53f64dcfc5d8">c17a5dc9</a>)</li>
<li>Fix controls and scroll indicator position (<a href="https://github.com/atom-minimap/minimap/commit/2ffa507c091fa2578d60e270df2ba34ec3c68dc8">2ffa507c</a>)</li>
<li>Fix minimap size when splitting a pane (<a href="https://github.com/atom-minimap/minimap/commit/bbe60ddb36bc21349c606bfebe58f8a06160bb78">bbe60ddb</a>)</li>
<li>Fix missing minimap when a plugin get an instance before the observer (<a href="https://github.com/atom-minimap/minimap/commit/987297363ad34b58404ffbe2a8bafebfb5a45b97">98729736</a>)</li>
<li>Fix removed commands in activate (<a href="https://github.com/atom-minimap/minimap/commit/412b083f19b22e3fd30768d4fd11c0d6a42fa1ba">412b083f</a>)</li>
<li>Fix plugin template for v4 (<a href="https://github.com/atom-minimap/minimap/commit/ce09615f242610f5c8859eabbd348edde18ed503">ce09615f</a>)</li>
<li>Fix styles directory deprecation (<a href="https://github.com/atom-minimap/minimap/commit/ff04719765061fe710007be682e1f609cb6e3833">ff047197</a>)</li>
<li>Fix deprecation on theme observer (<a href="https://github.com/atom-minimap/minimap/commit/d1d183a5d58e17bb30dd76243fd76f8b4ad860fc">d1d183a5</a>)</li>
</ul><p><a name="v3.5.6"></a></p><h1 id="v3-5-6-2015-01-16-">v3.5.6 (2015-01-16)</h1>
<h2 id="-bug-bug-fixes">:bug: Bug Fixes</h2>
<ul>
<li>Fix deprecations in stylesheet (<a href="https://github.com/atom-minimap/minimap/commit/393ef8c04caa9c8ace99e1626933ede3a43c8593">393ef8c0</a>)</li>
</ul><p><a name="v3.5.5"></a></p><h1 id="v3-5-5-2015-01-14-">v3.5.5 (2015-01-14)</h1>
<h2 id="-bug-bug-fixes">:bug: Bug Fixes</h2>
<ul>
<li>Prevent text selection of the minimap (<a href="https://github.com/atom-minimap/minimap/pull/219">#219</a>).</li>
</ul><p><a name="v3.5.4"></a></p><h1 id="v3-5-4-2015-01-07-">v3.5.4 (2015-01-07)</h1>
<h2 id="-bug-bug-fixes">:bug: Bug Fixes</h2>
<ul>
<li>Fix error raised when clicking on minimap (<a href="https://github.com/atom-minimap/minimap/commit/a77a94a981128a5a2f1335bc02729d510dfd8310">a77a94a9</a>, <a href="https://github.com/atom-minimap/minimap/issues/198">#198</a>)</li>
<li>Add guard when screenDelta is NaN (<a href="https://github.com/atom-minimap/minimap/commit/4f1f204c6b18380e5286e0e680289d62177bfd22">4f1f204c</a>)</li>
<li>Fix screen delta not set in decoration changes (<a href="https://github.com/atom-minimap/minimap/commit/3aa521bdefab1d5c0f27169e106a2e40dca53b6a">3aa521bd</a>)</li>
</ul><p><a name="v3.5.3"></a></p><h1 id="v3-5-3-2015-01-07-">v3.5.3 (2015-01-07)</h1>
<h2 id="-bug-bug-fixes">:bug: Bug Fixes</h2>
<ul>
<li>Fix broken access to minimap for editor when editor is undefined (<a href="https://github.com/atom-minimap/minimap/commit/3127b25bb3d845825a3ec477da1942215f630df1">3127b25b</a>, <a href="https://github.com/atom-minimap/minimap/issues/200">#200</a>)</li>
</ul><p><a name="v3.5.2"></a></p><h1 id="v3-5-2-2015-01-07-">v3.5.2 (2015-01-07)</h1>
<h2 id="-bug-bug-fixes">:bug: Bug Fixes</h2>
<ul>
<li>Fix broken quick settings command in v3 mode (<a href="https://github.com/atom-minimap/minimap/commit/8cbde1dfd4a6418335ea6f5235cbbd6b627ef16b">8cbde1df</a>, <a href="https://github.com/atom-minimap/minimap/issues/194">#194</a>)</li>
</ul><p><a name="v3.5.1"></a></p><h1 id="v3-5-1-2015-01-07-">v3.5.1 (2015-01-07)</h1>
<h2 id="-bug-bug-fixes">:bug: Bug Fixes</h2>
<ul>
<li>Fix minimap position not updated if setting change before attachment (<a href="https://github.com/atom-minimap/minimap/commit/4b9b624243cd8102bc1bd4f4a19eab1d59247b5d">4b9b6242</a>)</li>
<li>Prevent NaN screenDelta in changes (<a href="https://github.com/atom-minimap/minimap/commit/4f00149e8d98a9affe6ca3488db33aa41d1b334a">4f00149e</a>)</li>
<li>Stop drag gesture when mouse leaves the window (<a href="https://github.com/atom-minimap/minimap/commit/8d026d147e60cb142573ebee755e5ece5028d174">8d026d14</a>, <a href="https://github.com/atom-minimap/minimap/issues/193">#193</a>)</li>
<li>Fix minimap canvas scaling when device pixel ratio &gt; 1 (<a href="https://github.com/atom-minimap/minimap/commit/8c066eee35694320687b157de5fbb8bd3f3e447d">8c066eee</a>, <a href="https://github.com/atom-minimap/minimap/issues/192">#192</a>)</li>
<li>Fix duplicated minimap when dragging tab (<a href="https://github.com/atom-minimap/minimap/commit/83830ca40b34fd7361c973a96619dfb20c0bf958">83830ca4</a>)</li>
</ul><p><a name="v3.5.0"></a></p><h1 id="v3-5-0-2015-01-05-">v3.5.0 (2015-01-05)</h1><p>The main change in v3.5.0 is the addition of the <code>V4 Preview</code> setting that enable the new custom element based minimap. <strong>A Restart is needed to activate the preview. Plugins may be disabled if they doesn&#39;t have been updated to suport the new API.</strong></p><p>The following changes mostly concerns the implementation of the new minimap.</p><h2 id="-sparkles-features">:sparkles: Features</h2>
<ul>
<li>Implement minimap creation observer method for v4 (<a href="https://github.com/atom-minimap/minimap/commit/e583763a8f166f42f177dcb7df9379827ee0ce28">e583763a</a>)</li>
<li>Implement basic minimap scroll through dragging (<a href="https://github.com/atom-minimap/minimap/commit/769fb8153960baac29b4f1bc4ace419db852a14d">769fb815</a>)</li>
<li>Implement scroll on mouse pressed over canvas (<a href="https://github.com/atom-minimap/minimap/commit/eb9278552561539ce9d1ac87f45b738f12d6f573">eb927855</a>)</li>
<li>Implement sublime-like minimap scroll with scroll past end (<a href="https://github.com/atom-minimap/minimap/commit/5d5185b725ba399345cfba363b44b59825782e02">5d5185b7</a>)<br><br>It prevents the minimap from going past the end while the editor is.</li>
<li>Implement code highlight toggle from quick settings in element (<a href="https://github.com/atom-minimap/minimap/commit/c779f6fd0eb3c7dac950d423fe95480f4b765a8c">c779f6fd</a>)</li>
<li>Implement proper quick settings view life cycle (<a href="https://github.com/atom-minimap/minimap/commit/9af0bd12f6b9c6820c8b649f71517c4e6de79558">9af0bd12</a>)</li>
<li>Add quick settings button in minimap element (<a href="https://github.com/atom-minimap/minimap/commit/a2184d14b2b608c85a8ca7070e1c57fa1c2ea872">a2184d14</a>)</li>
<li>Implement minimap element destruction (<a href="https://github.com/atom-minimap/minimap/commit/60081818e4a5af66e3245bbd3076b28b1d80a89c">60081818</a>)</li>
<li>Implement minimap model destruction (<a href="https://github.com/atom-minimap/minimap/commit/b65698bb487c5d6a09cd95b263e861cef946ae04">b65698bb</a>)</li>
<li>Add support for adjustMinimapWidthToSoftWrap config (<a href="https://github.com/atom-minimap/minimap/commit/b66bbbb1110b35988e60eff70ec89173307b8e7f">b66bbbb1</a>)</li>
<li>Implement a basic switch in main to enable v4 preview (<a href="https://github.com/atom-minimap/minimap/commit/2d072921d82006a1c75dcf65b5ff1c3447be5877">2d072921</a>)</li>
<li>Implement config observers to update minimap elements (<a href="https://github.com/atom-minimap/minimap/commit/5bea54580ba16270a671cba3688ae27526281be6">5bea5458</a>)</li>
<li>Implement minimap scroll indicator (<a href="https://github.com/atom-minimap/minimap/commit/1128bb45241cf79e1b7688c65a4dd745bdf7ad61">1128bb45</a>)</li>
<li>Implement partial redraw on editor changes (<a href="https://github.com/atom-minimap/minimap/commit/0c50eb559070b0a2047b0ab32820ad6efd6b6b7a">0c50eb55</a>)</li>
<li>Implement minimap on left config support in minimap element (<a href="https://github.com/atom-minimap/minimap/commit/15a586a0cbb99ab70630820ad75084572cffb4ce">15a586a0</a>)</li>
<li>Implement resize detection with DOM polling (<a href="https://github.com/atom-minimap/minimap/commit/a5b888cece5f7570322ce7810deb5ab9cdf49e93">a5b888ce</a>)</li>
<li>Implement canvas offset to allow smooth scroll (<a href="https://github.com/atom-minimap/minimap/commit/57accd3c6e503c97eaa824cceb5f71db927442aa">57accd3c</a>)</li>
<li>Add support for visible area scroll in minimap element update (<a href="https://github.com/atom-minimap/minimap/commit/f3b6856562918efa508505e99777117de2d5ae9b">f3b68565</a>)</li>
<li>Add support for editor left scroll in the minimap model (<a href="https://github.com/atom-minimap/minimap/commit/d2f59e38d85f15d1356df3675f2c1c4b466620e8">d2f59e38</a>)</li>
<li>Add basic view update routine (<a href="https://github.com/atom-minimap/minimap/commit/312b60802372f17d83c147a954ac337f08a81ae2">312b6080</a>)</li>
<li>Add basic content in minimap element (<a href="https://github.com/atom-minimap/minimap/commit/8a8869d07ae16d523ede73f512861b50d95438cf">8a8869d0</a>)</li>
<li>Add view provider registration method on minimap element (<a href="https://github.com/atom-minimap/minimap/commit/d1e95aa87161b0444179f04e7988f04d0899d314">d1e95aa8</a>)</li>
<li>Add stub for minimap element (<a href="https://github.com/atom-minimap/minimap/commit/19f1aeaa99b19263b753c70031173afbf72ab40d">19f1aeaa</a>)</li>
<li>Implement decoration management in minimap model (<a href="https://github.com/atom-minimap/minimap/commit/f6181c9df4b60481d96ccd5a6f70752164cffc48">f6181c9d</a>)  <br>The biggest change so far is that changes are not stacked in the model
but emitted as events.</li>
<li>Add model method to compute the visible rows range (<a href="https://github.com/atom-minimap/minimap/commit/5a38ef5c87d98ba02186714b8dfa8f047b9bb016">5a38ef5c</a>)</li>
<li>Add more minimap scroll related method (<a href="https://github.com/atom-minimap/minimap/commit/990f29a100105c8949eb47a8478283794df7cd9a">990f29a1</a>)</li>
<li>Add more scroll related methods (<a href="https://github.com/atom-minimap/minimap/commit/2e517425bc086003f8c1fa94aa410764639fd99e">2e517425</a>)</li>
<li>Add first methods in the new Minimap model (<a href="https://github.com/atom-minimap/minimap/commit/93651f2a8259a68a971f1014180f3a66c19da1b3">93651f2a</a>)</li>
</ul>
<h2 id="-bug-bug-fixes">:bug: Bug Fixes</h2>
<ul>
<li>Fix missing getTextEditor method on minimap view (<a href="https://github.com/atom-minimap/minimap/commit/569ee952583a0b9cb116189c437f4279c92c61ab">569ee952</a>)</li>
<li>Fix position of right positioned controls without using offset (<a href="https://github.com/atom-minimap/minimap/commit/4f32ca74fb0543033aa229aa4aaeab3b53df47f0">4f32ca74</a>)</li>
<li>Change minimap width adjustments to avoid update on every DOM poll (<a href="https://github.com/atom-minimap/minimap/commit/cca596c77c6eb647666a2a70646ba2c31c33da33">cca596c7</a>)</li>
<li>Prevent canvas resize when minimap become invisible (<a href="https://github.com/atom-minimap/minimap/commit/43ebe7b94b41c79b5aad653b1d40691913a526e6">43ebe7b9</a>)</li>
<li>Fix minimap model not relying on screen lines (<a href="https://github.com/atom-minimap/minimap/commit/3ea02bf51c80fe648eaaa2cc3c3e35968fe6928a">3ea02bf5</a>)</li>
<li>Fix minimap redraw when scrolling down (<a href="https://github.com/atom-minimap/minimap/commit/d3edad1542195d3a627c2789107882ff39a10810">d3edad15</a>)</li>
<li>Bad value returned in getCharHeight (<a href="https://github.com/atom-minimap/minimap/commit/6f804830a98e39381656fd891ca26c9741342dbf">6f804830</a>)</li>
<li>Fix missing method for decoration management in minimap (<a href="https://github.com/atom-minimap/minimap/commit/b1911a9f431dcc494d63e989fcf615a2efe4d0c9">b1911a9f</a>)</li>
<li>Fix dom reader failing to append the node outside render view (<a href="https://github.com/atom-minimap/minimap/commit/17ba1732194a47648adf9aa63a13591e064c0122">17ba1732</a>)</li>
</ul>
<h2 id="-racehorse-performances">:racehorse: Performances</h2>
<ul>
<li>Replace sequencial styles affectation with cssText (<a href="https://github.com/atom-minimap/minimap/commit/f12ae20f128a8dffa60438b3fa697936502c1d25">f12ae20f</a>)</li>
<li>Use translate and translate3d for offsets (<a href="https://github.com/atom-minimap/minimap/commit/98083d884e9dcfc2c95625ed228c7b8bdce5761a">98083d88</a>)</li>
<li>Prevent drawing tokens past the canvas width (<a href="https://github.com/atom-minimap/minimap/commit/c7ab242fc78c1be1adc911745c68cb1234211cbf">c7ab242f</a>)</li>
</ul><p><a name="v3.4.9"></a></p><h1 id="v3-4-9-2014-12-17-">v3.4.9 (2014-12-17)</h1>
<h2 id="-bug-bug-fixes">:bug: Bug Fixes</h2>
<ul>
<li>Fix broken invisibles substitution when line is null (<a href="https://github.com/atom-minimap/minimap/commit/c0c30ee9b2888c3b7a6f358208e8fd5d3212cb06">c0c30ee9</a>, <a href="https://github.com/atom-minimap/minimap/issues/179">#179</a>)</li>
</ul><p><a name="v3.4.8"></a></p><h1 id="v3-4-8-2014-12-17-">v3.4.8 (2014-12-17)</h1>
<h2 id="-bug-bug-fixes">:bug: Bug Fixes</h2>
<ul>
<li>Fix broken quick settings command (<a href="https://github.com/atom-minimap/minimap/commit/bea14b44e78e079dc6813aec6e30e8c819419e4f">bea14b44</a>, <a href="https://github.com/atom-minimap/minimap/issues/186">#186</a>)</li>
<li>Fix minimum value for interline (<a href="https://github.com/atom-minimap/minimap/commit/e4a114dc99a65a003ebd4d5b4e2e3a6b0fee467d">e4a114dc</a>, <a href="https://github.com/atom-minimap/minimap/issues/175">#175</a>)</li>
</ul><p><a name="v3.4.7"></a></p><h1 id="v3-4-7-2014-12-10-">v3.4.7 (2014-12-10)</h1>
<h2 id="-bug-bug-fixes">:bug: Bug Fixes</h2>
<ul>
<li>Fix broken scroll when clicking the minimap (<a href="https://github.com/atom-minimap/minimap/commit/e9c501c908b160cc4a86df9eebe911866fae6c0a">e9c501c9</a>, <a href="https://github.com/atom-minimap/minimap/issues/171">#171</a>)</li>
</ul><p><a name="v3.4.6"></a></p><h1 id="v3-4-6-2014-12-10-">v3.4.6 (2014-12-10)</h1>
<h2 id="-bug-bug-fixes">:bug: Bug Fixes</h2>
<ul>
<li>:guardsman: Try to use the already retrieve pane when possible (<a href="https://github.com/atom-minimap/minimap/commit/33dd8cf6bc3f9bf51d3a4cdc4b1c2dcd842a9001">33dd8cf6</a>)</li>
<li>Fix editor styles with minimap in zen mode (<a href="https://github.com/atom-minimap/minimap/commit/6496aa92e05f96a5d45d0ec7d77888fd4d8cebed">6496aa92</a>)</li>
</ul><p><a name="v3.4.5"></a></p><h1 id="v3-4-5-2014-12-05-">v3.4.5 (2014-12-05)</h1>
<h2 id="-bug-bug-fixes">:bug: Bug Fixes</h2>
<ul>
<li>Fix broken view destruction with shadow DOM disabled (<a href="https://github.com/atom-minimap/minimap/commit/7d062ec601b0c63cedd2ef55f6990c96ab57f483">7d062ec6</a>, <a href="https://github.com/atom-minimap/minimap/issues/166">#166</a>)</li>
</ul><p><a name="v3.4.4"></a></p><h1 id="v3-4-4-2014-12-05-">v3.4.4 (2014-12-05)</h1>
<h2 id="-bug-bug-fixes">:bug: Bug Fixes</h2>
<ul>
<li>Fix broken minimap when shadowRoot isn&#39;t enabled (<a href="https://github.com/atom-minimap/minimap/commit/f5f6e7792bd8ef471d2f122dabfc34e3f2adcb88">f5f6e779</a>)</li>
</ul><p><a name="v3.4.3"></a></p><h1 id="v3-4-3-2014-12-05-">v3.4.3 (2014-12-05)</h1>
<h2 id="-bug-bug-fixes">:bug: Bug Fixes</h2>
<ul>
<li>Fix broken actions and navigation in quick settings (<a href="https://github.com/atom-minimap/minimap/commit/b2114b348d0a66a077a27dd6ec7be121944efee6">b2114b34</a>)</li>
</ul><p><a name="v3.4.2"></a></p><h1 id="v3-4-2-2014-12-05-">v3.4.2 (2014-12-05)</h1>
<h2 id="-bug-bug-fixes">:bug: Bug Fixes</h2>
<ul>
<li>Should fix non-activation in post update hook (<a href="https://github.com/atom-minimap/minimap/commit/659ffc63d7530ab340ca18054e22e708f1a9b1bf">659ffc63</a>)</li>
</ul><p><a name="v3.4.1"></a></p><h1 id="v3-4-1-2014-12-05-">v3.4.1 (2014-12-05)</h1>
<h2 id="-bug-bug-fixes">:bug: Bug Fixes</h2>
<ul>
<li>Fix atom-space-pen-views version in package.son (<a href="https://github.com/atom-minimap/minimap/commit/90aa4588e8137a6f74d2883d1d10b73786b12fb4">90aa4588</a>)</li>
</ul><p><a name="v3.4.0"></a></p><h1 id="v3-4-0-2014-12-05-">v3.4.0 (2014-12-05)</h1>
<h2 id="-sparkles-features">:sparkles: Features</h2>
<ul>
<li>Add an observeMinimaps method replacing eachMinimapView (<a href="https://github.com/atom-minimap/minimap/commit/98c8130705c6ffbf1ce4f0cf43f8654d5f5d7615">98c81307</a>)</li>
<li>Add more defensive code if a marker can&#39;t be retrieved (<a href="https://github.com/atom-minimap/minimap/commit/600e5bb1ba3c855eac0312a9573d47b605b30ed5">600e5bb1</a>)</li>
<li>Add defensive code on decorations methods (<a href="https://github.com/atom-minimap/minimap/commit/6104fe17625e30af5d4f9d211d393167830f18aa">6104fe17</a>)</li>
</ul>
<h2 id="-bug-bug-fixes">:bug: Bug Fixes</h2>
<ul>
<li>Prevent removal of inexistant decorations (<a href="https://github.com/atom-minimap/minimap/commit/a8e21c277e308f6b1de44bac0da39ee4f04f0618">a8e21c27</a>)</li>
<li>Fix broken quick settings button in minimap (<a href="https://github.com/atom-minimap/minimap/commit/da1986a9510ca6410d60a7e8e5f8ff932ea2f47b">da1986a9</a>)</li>
<li>Fix missing decorations caused by shadow root (<a href="https://github.com/atom-minimap/minimap/commit/f8b4ae03af85b0d4c3a10fc80490d4e11f447038">f8b4ae03</a>)</li>
<li>Fix bugs with minimap scrolling and height (<a href="https://github.com/atom-minimap/minimap/commit/6327de966f12a513641a59af3ac5f3321747c9c6">6327de96</a>)</li>
<li>Fix retrieval of the dom colors (<a href="https://github.com/atom-minimap/minimap/commit/b8c11bb31733d2bfbab4ed024769db4d6e1869f6">b8c11bb3</a>)</li>
<li>Fix last remaining deprecations (<a href="https://github.com/atom-minimap/minimap/commit/0a6ea03ef278237216fe9ef66f68c0299d460e98">0a6ea03e</a>)</li>
</ul>
<h2 id="-racehorse-performances">:racehorse: Performances</h2>
<ul>
<li>Speed up rendering by sharing cache between instances (<a href="https://github.com/atom-minimap/minimap/commit/6fd00fa6faa5dcf1d903ac663b8c7a00925391e8">6fd00fa6</a>)</li>
</ul>
<h1 id="3-3-16-2014-12-01">3.3.16 / 2014-12-01</h1>
<ul>
<li>fix code-highlights status in quick-settings menu</li>
</ul>
<h1 id="3-3-15-2014-11-30">3.3.15 / 2014-11-30</h1>
<ul>
<li>fix error raised when trying to remove a decoration for a destroyed buffer</li>
</ul>
<h1 id="3-3-14-2014-11-25">3.3.14 / 2014-11-25</h1>
<ul>
<li>fix minimap disappearing on tabs drag and drop</li>
</ul>
<h1 id="3-3-13-2014-11-20">3.3.13 / 2014-11-20</h1>
<ul>
<li>fix minimap styles persisting after minimap deactivation</li>
<li>remove key bindings for toggling command</li>
</ul>
<h1 id="3-3-12-2014-11-19">3.3.12 / 2014-11-19</h1>
<ul>
<li>remove forgotten logging</li>
</ul>
<h1 id="3-3-11-2014-11-19">3.3.11 / 2014-11-19</h1>
<ul>
<li>fix access to minimap view in quick settings</li>
</ul>
<h1 id="3-3-10-2014-11-18">3.3.10 / 2014-11-18</h1>
<ul>
<li>fix minimap removed when the active item of a previous owner changed</li>
</ul>
<h1 id="3-3-9-2014-11-18">3.3.9 / 2014-11-18</h1>
<ul>
<li>fix pane and editor styles when shadow dom is enabled</li>
</ul>
<h1 id="3-3-8-2014-11-14">3.3.8 / 2014-11-14</h1>
<ul>
<li>exclude handling of text editor views that doesn&#39;t belong to a pane view</li>
</ul>
<h1 id="3-3-7-2014-11-12">3.3.7 / 2014-11-12</h1>
<ul>
<li>fix links to documentation in Readme</li>
</ul>
<h1 id="3-3-6-2014-11-06">3.3.6 / 2014-11-06</h1>
<ul>
<li>fix using <code>.editor</code> in tokens scopes breaks layout</li>
</ul>
<h1 id="3-3-5-2014-11-06">3.3.5 / 2014-11-06</h1>
<ul>
<li>fix relying on overlayer to compute scroll offset</li>
</ul>
<h1 id="3-3-4-2014-10-22">3.3.4 / 2014-10-22</h1>
<ul>
<li>fix access to deprecated scopes property of tokens</li>
</ul>
<h1 id="3-3-3-2014-10-13">3.3.3 / 2014-10-13</h1>
<ul>
<li>fix invalid engine version since config changes</li>
</ul>
<h1 id="3-3-2-2014-10-10">3.3.2 / 2014-10-10</h1>
<ul>
<li>fix minimap height not filling the whole editor height at startup</li>
</ul>
<h1 id="3-3-1-2014-10-10">3.3.1 / 2014-10-10</h1>
<ul>
<li>fix duplication of minimap when dragging tabs between panes</li>
</ul>
<h1 id="3-3-0-2014-10-03">3.3.0 / 2014-10-03</h1>
<ul>
<li>add option to set a max width to minimap when soft wrap is enabled</li>
</ul>
<h1 id="3-2-1-2014-10-02">3.2.1 / 2014-10-02</h1>
<ul>
<li>fix invalid decoration change range registered when head and tail of a marker are inversed</li>
</ul>
<h1 id="3-2-0-2014-10-01">3.2.0 / 2014-10-01</h1>
<ul>
<li>use new config schema</li>
<li>fix bug with line decoration and retina display</li>
</ul>
<h1 id="3-1-4-2014-09-30">3.1.4 / 2014-09-30</h1>
<ul>
<li>fix broken update on editor settings changes</li>
</ul>
<h1 id="3-1-3-2014-09-30">3.1.3 / 2014-09-30</h1>
<ul>
<li>fix broken access to editor in getLinesCount when changing an editor setting</li>
</ul>
<h1 id="3-1-2-2014-09-29">3.1.2 / 2014-09-29</h1>
<ul>
<li>fix render on retina display</li>
</ul>
<h1 id="3-1-1-2014-09-24">3.1.1 / 2014-09-24</h1>
<ul>
<li>add config observers for editor settings that affect the minimap display</li>
<li>fix various leak with config observers</li>
<li>fix missing render view event dispatch on settings change</li>
</ul>
<h1 id="3-1-0-2014-09-22">3.1.0 / 2014-09-22</h1>
<ul>
<li>add command to generate a plugin package</li>
<li>fix remaining deprecated calls</li>
<li>update documentation with old wiki pages</li>
<li>set autoToggle true by default</li>
<li>replace lineHeight by interline in settings</li>
</ul>
<h1 id="3-0-3-2014-09-19">3.0.3 / 2014-09-19</h1>
<ul>
<li>fix issue with renamed event in Atom nightly</li>
</ul>
<h1 id="3-0-2-2014-09-19">3.0.2 / 2014-09-19</h1>
<ul>
<li>fix the case where the minimap is positioned incorrectly when a user style alters the tab bar height</li>
</ul>
<h1 id="3-0-1-2014-09-19">3.0.1 / 2014-09-19</h1>
<ul>
<li>fix bug with text drawing when charWidth != 1</li>
</ul>
<h1 id="3-0-0-2014-09-19">3.0.0 / 2014-09-19</h1>
<ul>
<li>:racehorse: improved performances by switching to a canvas-based rendering</li>
<li>:sparkles: add decoration API using the same interface than the Atom one</li>
<li>implements a new event model based on the Atom one. Previous events re now deprecated.</li>
<li>add new API documentation availaible at <a href="http://fangduncai.com/atom-minimap/">http://fangduncai.com/atom-minimap/</a></li>
</ul>
<h1 id="2-3-3-2014-08-27">2.3.3 / 2014-08-27</h1>
<ul>
<li>handle properly the changes in the atom editors classes</li>
</ul>
<h1 id="2-3-2-2014-08-22">2.3.2 / 2014-08-22</h1>
<ul>
<li>re-enable the minimap to work with legacy EditorView class</li>
</ul>
<h1 id="2-3-1-2014-08-19">2.3.1 / 2014-08-19</h1>
<ul>
<li>fix a bug with removeAtKeyPath method in tests</li>
</ul>
<h1 id="2-3-0-2014-08-19">2.3.0 / 2014-08-19</h1>
<ul>
<li>add a setting to completely turn off the plugin controls from the minimap settings.</li>
<li>add a new entry in the quick settings dropdown to toggle the minimap highlights on a per-editor basis.</li>
</ul>
<h1 id="2-2-2-2014-08-17">2.2.2 / 2014-08-17</h1>
<ul>
<li>fix a whitespace issue with Redacted font</li>
</ul>
<h1 id="2-2-1-2014-08-17">2.2.1 / 2014-08-17</h1>
<ul>
<li>fix error raised when tokenized line doesn&#39;t have an <code>invisibles</code> property</li>
</ul>
<h1 id="2-2-0-2014-08-17">2.2.0 / 2014-08-17</h1>
<ul>
<li>add option to toggle code highlights in the minimap</li>
</ul>
<h1 id="2-1-1-2014-08-17">2.1.1 / 2014-08-17</h1>
<ul>
<li>fix minimap editor background hiding the underlayer</li>
</ul>
<h1 id="2-1-0-2014-08-17">2.1.0 / 2014-08-17</h1>
<ul>
<li>add a quick access dropdown to toggle activation of minimap plugins</li>
</ul>
<h1 id="2-0-0-2014-08-16">2.0.0 / 2014-08-16</h1>
<ul>
<li>remove the use of css scaling to render the minimap</li>
<li>add new API allowing to replace an <code>EditorView</code> with a <code>MinimapView</code> for screen position computation in plugins that need to display markers over the minimap</li>
<li>add click-then-drag support on the minimap <em>track</em></li>
<li>fix broken minimap in atom v0.123.0</li>
<li>fix broken tests</li>
</ul>
<h1 id="1-6-0-2014-07-09">1.6.0 / 2014-07-09</h1>
<ul>
<li>add a <code>Use Hardware Acceleration</code> option that allow to choose between <code>translate</code> or <code>translate3d</code> for the minimap scroll offset</li>
<li>fix a weird rendering issue where many update of the minimap were done with various offset</li>
</ul>
<h1 id="1-5-2-2014-07-09">1.5.2 / 2014-07-09</h1>
<ul>
<li>fix an unexpected offset on the right side of the editor contents</li>
</ul>
<h1 id="1-5-1-2014-07-09">1.5.1 / 2014-07-09</h1>
<ul>
<li>fix with-minimap decoration removed on tab change when react editor is enabled</li>
<li>fix pane styles with minimap and react editor enabled</li>
<li>fix minimap line-height with react editor enabled</li>
<li>fix error raised when closing the last tab in a pane</li>
</ul>
<h1 id="1-5-0-2014-07-07">1.5.0 / 2014-07-07</h1>
<ul>
<li>add support for react editor mode</li>
</ul>
<h1 id="1-4-0-2014-06-28">1.4.0 / 2014-06-28</h1>
<ul>
<li>fix error on line classlist access</li>
</ul>
<h1 id="1-3-0-2014-05-21">1.3.0 / 2014-05-21</h1>
<ul>
<li>fix broken minimap when <code>useReactEditor</code> is enabled</li>
<li>🐎  remove forced hardware acceleration on minimap</li>
</ul>
<h1 id="1-2-0-2014-05-20">1.2.0 / 2014-05-20</h1>
<ul>
<li>add a <code>Display Minimap On Left</code> setting allowing for the minimap to be placed on the left of the editor view</li>
<li>add a line on the right edge of the minimap indicating how much of the buffer is displayed by the minimap. This line is only displayed if the minimap can scroll.</li>
<li>add a <code>lineOverdraw</code> setting that allow to change the number of additional lines to render in the minimap. Bigger values will increase render time but will reduce the number of redraws during scrolling.</li>
</ul>
<h1 id="1-1-0-2014-05-16">1.1.0 / 2014-05-16</h1>
<ul>
<li>removes obsolete minimap contextual menu</li>
</ul>
<h1 id="1-0-2-2014-05-15">1.0.2 / 2014-05-15</h1>
<ul>
<li>fix inconsistent arguments passed to <code>eachMinimapView</code> callbacks for already existing minimaps</li>
</ul>
<h1 id="1-0-1-2014-05-12">1.0.1 / 2014-05-12</h1>
<ul>
<li>fix with-minimap class removed from pane on tab close</li>
</ul>
<h1 id="1-0-0-2014-05-11">1.0.0 / 2014-05-11</h1>
<ul>
<li>minimap views are now created for each editor and not for each pane</li>
<li>add a <code>eachMinimapView</code> subscription method in <code>Minimap</code> class</li>
<li>add a view aware minimap rendering, it speeds up rendering and updates for large files</li>
<li>add delegation of <code>MinimapRenderView</code> methods in <code>MinimapView</code>, allowing to manipulate most of its API directory from a minimap view</li>
<li>add a lines API on <code>MinimapRenderView</code> allowing to decorates lines with classes even when they are not rendered yet</li>
</ul>
<h1 id="0-10-0-2014-05-11">0.10.0 / 2014-05-11</h1>
<ul>
<li>add Minimap.versionMatch method allowing plugins to test against minimap version</li>
</ul>
<h1 id="0-9-8-2014-05-08">0.9.8 / 2014-05-08</h1>
<ul>
<li>add Customizing Style to Readme</li>
</ul>
<h1 id="0-9-7-2014-05-08">0.9.7 / 2014-05-08</h1>
<ul>
<li>better rendering for ASCII characters, fix #69</li>
</ul>
<h1 id="0-9-6-2014-05-07">0.9.6 / 2014-05-07</h1>
<ul>
<li>fix error on closing an image view pane</li>
<li>add Travis CI</li>
</ul>
<h1 id="0-9-5-2014-05-04">0.9.5 / 2014-05-04</h1>
<ul>
<li>add reference to the new highlight-selected plugin</li>
</ul>
<h1 id="0-9-4-2014-05-01">0.9.4 / 2014-05-01</h1>
<ul>
<li>fix item move to other pane, both panes&#39;s minimap updates #65</li>
</ul>
<h1 id="0-9-3-2014-04-25">0.9.3 / 2014-04-25</h1>
<ul>
<li>Properly stick to the editor line height</li>
</ul>
<h1 id="0-9-1-2014-04-13">0.9.1 / 2014-04-13</h1>
<ul>
<li>fix minimap doesn&#39;t update on active view changes when auto-toggle is true, #59</li>
</ul>
<h1 id="0-9-0-2014-04-11">0.9.0 / 2014-04-11</h1>
<ul>
<li>add minimap indicator</li>
<li>split updateScrollX and updateScrollY</li>
</ul>
<h1 id="0-8-0-2014-04-10">0.8.0 / 2014-04-10</h1>
<ul>
<li>minimap api</li>
<li>minimap plugin manager</li>
</ul>
<h1 id="0-7-0-2014-04-05">0.7.0 / 2014-04-05</h1>
<ul>
<li>use <code>prolix</code> mixin for debug</li>
<li>add plugins list</li>
<li><code>find-and-replace</code> and <code>git-diff</code> now available!</li>
</ul>
<h1 id="0-6-0-2014-04-04">0.6.0 / 2014-04-04</h1>
<ul>
<li>fix broken minimap activation on non editor view, #46</li>
<li>move resizeend to main file</li>
</ul>
<h1 id="0-5-0-2014-04-03">0.5.0 / 2014-04-03</h1>
<ul>
<li>drag-to-scroll</li>
<li>using <code>ctrl-k ctrl-m</code> toggle the minimap without the logs</li>
<li>using <code>ctrl-k ctrl-d</code> toggle the minimap with the logs</li>
</ul>
<h1 id="0-4-0-2014-04-02">0.4.0 / 2014-04-02</h1>
<ul>
<li>update redacted font, fixed instead of regular</li>
<li>expose an instance of a Minimap class</li>
<li>refactor view to have the same structure ad editor view</li>
<li>move resizeend.js to vendor dir</li>
<li>store pane id as a local variable to minimize bloats</li>
<li>fix scrolling when on Vim mode or in Find pane</li>
<li>disalbed syncing scroll when <code>scroll-left-changed</code> of editor</li>
</ul>
<h1 id="0-3-0-2014-03-31">0.3.0 / 2014-03-31</h1>
<ul>
<li>add <code>minimap-wrapper</code> container, wrapped <code>minimap-editor</code> and <code>minimap-overlayer</code></li>
<li>add <code>with-minimap</code> css class to pane, #16</li>
<li>responsive support for minimap and tweaks css styles</li>
<li><code>minimap-overlayer</code> displayed by default, #25</li>
<li>add test cases, #28</li>
<li>refactor minimap views, #32</li>
<li>feature minimap partial update, performance improvement #35</li>
<li>subscribe <code>screen-lines-changed</code> of editor and syncing</li>
</ul>
<h1 id="0-2-2-2014-03-20">0.2.2 / 2014-03-20</h1>
<ul>
<li>fix <code>@miniScrollView.data(&#39;top&#39;)</code> doesn&#39;t reset to 0 after switch with files</li>
</ul>
<h1 id="0-2-1-2014-03-20">0.2.1 / 2014-03-20</h1>
<ul>
<li>supports window resize</li>
<li>improve style</li>
</ul>
<h1 id="0-2-0-2014-03-19">0.2.0 / 2014-03-19</h1>
<ul>
<li>supports to multi <code>paneViews</code>, by @abe33</li>
<li>add simple <code>click-to-scroll</code>, no animation</li>
<li>use css3 transform instead of left/top</li>
<li>fix minimap obscured when tree view to toggled to right side of window, #9, by @Orangetronic</li>
<li>fix not display empty line</li>
</ul>
<h1 id="0-1-4-2014-03-17">0.1.4 / 2014-03-17</h1>
<ul>
<li>add Redacted font, improves styles, by @abe33</li>
<li>refactors updateMinimapView</li>
<li>add a config.js, defualts config</li>
<li>add scrollLeft and scrollTop on minimap, sync to editor</li>
<li>fix #10, js erors when opening image files</li>
</ul>
<h1 id="0-0-4-2014-03-16">0.0.4 / 2014-03-16</h1>
<ul>
<li>add gray overlayer, toggle display over/leave</li>
<li>support mousewheel, sync editor and minimap scrollTop</li>
</ul>
<h1 id="0-0-3-2014-03-14">0.0.3 / 2014-03-14</h1>
<ul>
<li>fix #2, minimap is appearing on the right when opening settings tab</li>
<li>fix #3, opening settings tab breaks when minimap is use</li>
</ul>
<h1 id="0-0-2-2014-03-13">0.0.2 / 2014-03-13</h1>
<ul>
<li>add minimap-editor-view</li>
<li>add monitor tab-bar and file-tree</li>
</ul>

      </div>
    </div>
    <div id='footer'>
  Generated on
<<<<<<< HEAD
  Sun Mar 01 2015 15:21:15 GMT+0100 (CET)
=======
  Mon Feb 23 2015 01:49:46 GMT+0800 (CST)
>>>>>>> 608cd515
  by
  <a href='https://github.com/gjtorikian/biscotto' title='TomDoc-CoffeeScript API documentation generator'>Biscotto</a>
  v2.3.1
  (Node.js v1.2.0).
  &#10034;
  Press Ctrl-h to see the keyboard shortcuts
</div>
  </body>
</html><|MERGE_RESOLUTION|>--- conflicted
+++ resolved
@@ -11,6 +11,8 @@
     <div id='base' data-path=''></div>
 <div id='header'>
   <div id='menu'>
+    <a href='README.md.html' title='Minimap'>Minimap</a>
+    &raquo;
     <a href='class_index.html' title='Index'>Index</a>
     &raquo;
     <span class='title'>History.md</span>
@@ -113,7 +115,6 @@
         </p>
       </nav>
       <div id='filecontents'>
-<<<<<<< HEAD
         <p><a name="v4.4.0"></a></p><h1 id="v4-4-0-2015-03-01-">v4.4.0 (2015-03-01)</h1>
 <h2 id="-sparkles-features">:sparkles: Features</h2>
 <ul>
@@ -127,9 +128,6 @@
 <ul>
 <li>Update engine version (<a href="https://github.com/atom-minimap/minimap/commit/53457ffbf2c34c57d4a09f91d73d691b24189088">53457ffb</a>)</li>
 </ul><p><a name="v4.3.1"></a></p><h1 id="v4-3-1-2015-02-22-">v4.3.1 (2015-02-22)</h1>
-=======
-        <p><a name="v4.3.1"></a></p><h1 id="v4-3-1-2015-02-22-">v4.3.1 (2015-02-22)</h1>
->>>>>>> 608cd515
 <h2 id="-bug-bug-fixes">:bug: Bug Fixes</h2>
 <ul>
 <li>Fix QuickSettings is overlapped by editor scrollbar (<a href="https://github.com/atom-minimap/minimap/commit/4724967818ceb479db164d16ae6fc23974d042e6">47249678</a>, <a href="https://github.com/atom-minimap/minimap/issues/279">#279</a>)</li>
@@ -700,15 +698,11 @@
     </div>
     <div id='footer'>
   Generated on
-<<<<<<< HEAD
-  Sun Mar 01 2015 15:21:15 GMT+0100 (CET)
-=======
-  Mon Feb 23 2015 01:49:46 GMT+0800 (CST)
->>>>>>> 608cd515
+  Sun Mar 01 2015 18:01:36 GMT+0100 (CET)
   by
   <a href='https://github.com/gjtorikian/biscotto' title='TomDoc-CoffeeScript API documentation generator'>Biscotto</a>
-  v2.3.1
-  (Node.js v1.2.0).
+  v2.2.4
+  (Node.js v0.10.21).
   &#10034;
   Press Ctrl-h to see the keyboard shortcuts
 </div>
