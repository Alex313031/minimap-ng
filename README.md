--- conflicted
+++ resolved
@@ -282,131 +282,6 @@
 - [Minimap Titles](https://atom.io/packages/minimap-titles)
 - [Draw Package](https://atom.io/packages/draw-package)
 
-<<<<<<< HEAD
-=======
-----
-
-## Developers Documentation
-
-You can find below the developers documentation on how to create Minimap's plugins and how to use decorations and stand-alone Minimaps.
-
-For a more detailled documentation of the API make sure to check the [Minimap API Documentation](http://atom-minimap.github.io/minimap/).
-
-### Plugins
-
-The Minimap comes with a plugin system used to extend the features displayed in it. Minimap plugins, once activated, are known and can be managed through the Minimap settings.
-
-#### Plugin Generation Command
-
-Use the `Generate Javascript Plugin`, `Generate Coffee Plugin` or `Generate Babel Plugin` commands, available in the command palette, to generate a new Minimap plugin package.
-
-- `Minimap: Generate Javascript Plugin`: Will generate a vanilla JavaScript package.
-- `Minimap: Generate Coffee Plugin`: Will generate a CoffeeScript package.
-- `Minimap: Generate Babel Plugin`: Will generate a ES6 package that uses babel-js.
-
-#### Plugins Controls
-
-When the `displayPluginsControls` setting is toggled on, plugins activation can be managed directly from the Minimap package settings or by using the quick settings dropdown available on the Mimimap itself:
-
-![Minimap Screenshot](https://github.com/atom-minimap/minimap/blob/master/resources/plugins-list.gif?raw=true)
-
-### Stand-alone Mode
-
-Starting with version 4.13, the Minimap can operate in a stand-alone mode. Basically, it means that a Minimap can be appended to the DOM outside of a `TextEditor` and without being affected by it.
-
-The example below demonstrates how to retrieve and display a stand-alone Minimap:
-
-```js
-atom.packages.serviceHub.consume('minimap', '1.0.0', (api) => {
-  editor = atom.workspace.getActiveTextEditor()
-  minimap = api.standAloneMinimapForEditor(editor)
-
-  minimapElement = atom.views.getView(minimap)
-  minimapElement.attach(document.body)
-  minimapElement.style.cssText = `
-    width: 300px;
-    height: 300px;
-    position: fixed;
-    top: 0;
-    right: 100px;
-    z-index: 10;
-  `
-})
-```
-
-In a nutshell, here's the main changes to expect when using a stand-alone Minimap:
-
-- In stand-alone mode, it's the `MinimapElement` that is responsible to sets the size of the underlying `Minimap` model, so you can give it any size and the Minimap will just adapt to it.
-- Scrolling in the target `TextEditor` won't change the Minimap display.
-- The mouse controls in the Minimap are removed.
-- The visible area and the quick settings button are removed.
-- Stand-alone Minimaps aren't dispatched in the `observeMinimaps` callback, so they won't be targeted by plugins and won't receive the decorations that plugins normally creates on Minimaps.
-
-For the moment, stand-alone Minimaps still need a target `TextEditor` but I hope to make it work with just a path at some point.
-
-### Minimap Decorations
-
-The Minimap package mimic the decoration API available on editors so that you can easily add your own decorations on the Minimap.
-
-While the interface is the same, some details such as the available decorations types change relatively to the editor's decorations API.
-
-#### Scope And Styling
-
-The most important change is that decorations on the Minimap doesn't use a `class`, but rather a `scope`
-
-```js
-minimapView.decorateMarker(marker, {type: 'line', scope: '.scope .to .the.marker.style'})
-```
-
-It's still possible to pass a class parameter to the decoration:
-
-
-```js
-minimapView.decorateMarker(marker, {type: 'line', class: 'the marker style'})
-```
-
-In that case, when rendering the decoration a scope will be build that will look like `.minimap .editor .the.marker.style`.
-
-The reason of using a scope rather than a class is that while editor's decorations are part of the DOM and benefit of the styles cascading, Minimap's decorations, rendered in a canvas, do not. In order to work around that, decoration's styles are defined using a `scope` property containing the selector allowing to retrieve the decoration style.
-
-This allow the Minimap decorations to still be styled using css. For instance, the scope used by the `minimap-selection` package is:
-
-```css
-.minimap .editor .selection .region {
-  /* ... */
-}
-```
-
-Note that the scope is prefixed with `.minimap` so that you can override the selection style in the Minimap without impacting the editor's one.
-
-Also note that only the `background` property will be retrieved to style a decoration.
-
-A last option is to pass a css color directly in a `color` option, such as:
-
-```js
-minimapView.decorateMarker(marker, {type: 'line', color: '#ff0000'})
-```
-
-In that case neither the scope nor the class will be used.
-
-#### Decorations Origin
-
-A plugin can and should set the plugin origin on the decorations it creates so that the Minimap can easily know which order to apply on the decorations. When not provided, the plugin origin will be inferred from the path of the function invoking the `decorateMarker` method. If the origin can't be inferred the order value will always be `0` for this decoration.
-
-```js
-minimapView.decorateMarker(marker, {type: 'line', color: '#ff0000', plugin: 'my-plugin-name'})
-```
-
-#### Decorations Types
-
-Another non-trivial change is the list of available decoration's type. At the time, the available types on the Minimap are:
-
-- `line`: Same as the editor one, it colors the line background with a color extracted from the decoration scope.
-- `highlight-under`: Correspond to an editor `highlight` decoration that is rendered before rendering the line content.
-- `highlight-over`, `highlight`: Correspond to an editor `highlight` decoration that is rendered after having rendered the line content.
-- `highlight-outline`: Correspond to an editor `highlight` decoration that is rendered only as an outline in the Minimap.
-
->>>>>>> f3f4dc36
 ### License
 
 [MIT](./LICENSE)