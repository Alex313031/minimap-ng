--- conflicted
+++ resolved
@@ -12,12 +12,6 @@
     flex: 1 0 90%;
     width: 90%;
   }
-<<<<<<< HEAD
-  atom-overlay {
-    margin-left: 10%;
-  }
-=======
->>>>>>> 12f7e2f0
 }
 
 atom-text-editor, html {
