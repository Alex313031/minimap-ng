@import "ui-variables";

atom-notifications:empty {
  pointer-events: none
}

<<<<<<< HEAD
atom-text-editor[with-minimap] {
  display: flex;

=======
atom-text-editor[with-minimap]::shadow,
atom-text-editor[with-minimap] {
>>>>>>> 0c00bd89
  .editor--private {
    order: 2;
    flex: 1 0 90%;
    width: 90%;
  }
<<<<<<< HEAD
=======

  atom-overlay {
    margin-left: 10%;
  }
>>>>>>> 0c00bd89
}

atom-text-editor, html {
  atom-text-editor-minimap {
    display: block;
    overflow: hidden;
    position: relative;
    -webkit-user-select: none;

    &:not([stand-alone]) {
      height: 100%;
      order: 3;
      width: 10%;
      flex: 0 0 10%;

      &.left {
        order: 1;
      }
    }

    &.absolute {
      position: absolute;
      right: 0;

      &.adjust-absolute-height {
        pointer-events: none;

        canvas {
          pointer-events: auto;
        }
      }

      // absolute mode do nothing when the minimap is on the left, because
      // it would conflict with the editor's gutter
      &.left {
        position: relative;
        right: initial;
      }

      .open-minimap-quick-settings {
        right: 16px;
      }
    }

    canvas {
      position: absolute;
      top: 0;
      left: 0;
      transform-origin: 0 0;
    }

    .minimap-visible-area {
      position: absolute;
      display: block;
      cursor: -webkit-grab;

      border-left: 0px solid rgba(127, 127, 127, 0.1);

      &:active {
        cursor: -webkit-grabbing;
      }

      &::after {
        content: '';
        position: absolute;
        top: 0;
        left: 0;
        right: 0;
        bottom: 0;
        background-color: rgba(127, 127, 127, 0.2);
      }
    }

    .minimap-controls {
      position: relative;
      height: 100%;
      pointer-events: none;
    }

    .minimap-scroll-indicator {
      position: absolute;
      display: block;
      right: 0;
      width: 2px;
      min-height: 2px;
      z-index: 10;
      background: @background-color-selected;
    }

    .open-minimap-quick-settings {
      opacity: 0;
      position: absolute;
      z-index: 1;
      cursor: pointer;
      pointer-events: auto;
      color: @text-color;
      font-size: 20px;
      text-align: center;
      line-height: 24px;
      width: 24px;
      height: 24px;
      display: block;
      right: 8px;
      transition: opacity 0.4s;

      &:before {
        content: '\f02f';
        font-family: 'Octicons Regular';
      }
    }
    &:hover .open-minimap-quick-settings {
      opacity: 1;
      transition: opacity 0.1s;
    }
  }
}

minimap-quick-settings {
  position: absolute !important;
  z-index: 5;

  .hidden-input {
    position: absolute;
    width: 0;
    height: 0;
    background: transparent;
    border: none;
  }

  ol {
    margin-top: 0 !important;

    .separator {
      background: @background-color-highlight;
      height: 1px;

      &:first-child {
        display: none;
      }
    }

    li:hover {
      background: @background-color-highlight;
    }
  }

  .select-list.popover-list ol.list-group {
    overflow: visible;
    max-height: none;
  }

  .btn-group {
    width: 100%;

    .btn {
      width: 50%;
    }
  }
}<|MERGE_RESOLUTION|>--- conflicted
+++ resolved
@@ -4,26 +4,17 @@
   pointer-events: none
 }
 
-<<<<<<< HEAD
 atom-text-editor[with-minimap] {
   display: flex;
 
-=======
-atom-text-editor[with-minimap]::shadow,
-atom-text-editor[with-minimap] {
->>>>>>> 0c00bd89
   .editor--private {
     order: 2;
     flex: 1 0 90%;
     width: 90%;
   }
-<<<<<<< HEAD
-=======
-
   atom-overlay {
     margin-left: 10%;
   }
->>>>>>> 0c00bd89
 }
 
 atom-text-editor, html {
