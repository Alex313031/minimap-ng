--- conflicted
+++ resolved
@@ -105,7 +105,7 @@
         <h2>Extra File Listing</h2>
         <ul id='files'>
           <li>
-            <a href='.html' title=''></a>
+            <a href='README.md.html' title='README.md'>README.md</a>
           </li>
           <li>
             <a href='History.md.html' title='History.md'>History.md</a>
@@ -149,19 +149,11 @@
             <ul>
               <li>
                 <a href='classes/Main.html'>Main</a>
-<<<<<<< HEAD
               </li>
               <li>
                 <a href='classes/MinimapElement.html'>MinimapElement</a>
               </li>
               <li>
-=======
-              </li>
-              <li>
-                <a href='classes/MinimapElement.html'>MinimapElement</a>
-              </li>
-              <li>
->>>>>>> 608cd515
                 <a href='classes/MinimapPluginGeneratorView.html'>MinimapPluginGeneratorView</a>
               </li>
               <li>
@@ -180,7 +172,6 @@
               </li>
             </ul>
           </ul>
-<<<<<<< HEAD
         </div>
         <h2>File Listing A-Z</h2>
         <div class='index'>
@@ -192,22 +183,16 @@
               </li>
             </ul>
           </ul>
-=======
->>>>>>> 608cd515
         </div>
       </div>
     </div>
     <div id='footer'>
   Generated on
-<<<<<<< HEAD
-  Sun Mar 01 2015 15:21:15 GMT+0100 (CET)
-=======
-  Mon Feb 23 2015 01:49:46 GMT+0800 (CST)
->>>>>>> 608cd515
+  Sun Mar 01 2015 18:01:36 GMT+0100 (CET)
   by
   <a href='https://github.com/gjtorikian/biscotto' title='TomDoc-CoffeeScript API documentation generator'>Biscotto</a>
-  v2.3.1
-  (Node.js v1.2.0).
+  v2.2.4
+  (Node.js v0.10.21).
   &#10034;
   Press Ctrl-h to see the keyboard shortcuts
 </div>
