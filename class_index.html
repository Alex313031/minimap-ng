<!DOCTYPE html>
<html>
  <head>
  <meta charset='UTF-8'>
  <title>Minimap API Documentation</title>
  <link rel='stylesheet' href='assets/biscotto.css' type='text/css'>
  <script src='assets/biscotto.js'></script>
  <script src='assets/search_data.js'></script>
</head>
  <body>
    <div id='base' data-path=''></div>
<div id='header'>
  <div id='menu'>
    <nav>
      <ul>
        <li class='noframes'>
          (<a class='noframes' href='#'>no frames</a>)
        </li>
      </ul>
    </nav>
    <div id='search'>
      <a id='class_list_link' href='class_list.html'>Classes</a>
      <a id='method_list_link' href='method_list.html'>Methods</a>
      <a id='extra_list_link' href='extra_list.html'>Extras</a>
    </div>
  </div>
  <iframe id='search_frame'></iframe>
  <div id='fuzzySearch'>
    <input type='text'>
    <ol></ol>
  </div>
  <div id='help'>
    <p>
      Quickly fuzzy find classes, mixins, methods, file:
    </p>
    <ul>
      <li>
        <span>Ctrl-T</span>
        Open fuzzy finder dialog
      </li>
    </ul>
    <p>
      In frame mode you can toggle the list naviation frame on the left side:
    </p>
    <ul>
      <li>
        <span>Ctrl-L</span>
        Toggle list view
      </li>
    </ul>
    <p>
      You can focus a list in frame mode or toggle a tab in frameless mode:
    </p>
    <ul>
      <li>
        <span>Ctrl-C</span>
        Class list
      </li>
      <li>
        <span>Ctrl-I</span>
        Mixin list
      </li>
      <li>
        <span>Ctrl-F</span>
        File list
      </li>
      <li>
        <span>Ctrl-M</span>
        Method list
      </li>
      <li>
        <span>Ctrl-E</span>
        Extras list
      </li>
    </ul>
    <p>
      You can focus and blur the search input:
    </p>
    <ul>
      <li>
        <span>Ctrl-S</span>
        Focus search input
      </li>
      <li>
        <span>Esc</span>
        Blur search input
      </li>
    </ul>
    <p>
      In frameless mode you can close the list tab:
    </p>
    <ul>
      <li>
        <span>Esc</span>
        Close list tab
      </li>
    </ul>
  </div>
</div>
    <div id='content'>
      <h1 class='noborder title'>Minimap API Documentation</h1>
      <div id='listing'>
        <h1 class='alphaindex'>Alphabetic Index</h1>
        <h2>Extra File Listing</h2>
        <ul id='files'>
          <li>
            <a href='README.md.html' title='README.md'>README.md</a>
          </li>
          <li>
            <a href='History.md.html' title='History.md'>History.md</a>
          </li>
          <li>
            <a href='LICENSE.html' title='LICENSE'>LICENSE</a>
          </li>
          <li>
            <a href='docs&#47;Decorations.md.html' title='docs&#47;Decorations.md'>docs&#47;Decorations.md</a>
          </li>
          <li>
            <a href='docs&#47;Plugins.md.html' title='docs&#47;Plugins.md'>docs&#47;Plugins.md</a>
          </li>
        </ul>
        <h2>Class Listing A-Z</h2>
        <div class='index'>
          <ul>
            <li class='letter'>d</li>
            <ul>
              <li>
                <a href='classes/DecorationManagement.html'>DecorationManagement</a>
              </li>
            </ul>
          </ul>
          <ul>
            <li class='letter'>i</li>
            <ul>
              <li>
                <a href='classes/Indicator.html'>Indicator</a>
              </li>
            </ul>
          </ul>
          <ul>
            <li class='letter'>m</li>
            <ul>
              <li>
                <a href='classes/MinimapOpenQuickSettingsView.html'>MinimapOpenQuickSettingsView</a>
              </li>
              <li>
                <a href='classes/MinimapPluginGeneratorView.html'>MinimapPluginGeneratorView</a>
              </li>
              <li>
                <a href='classes/MinimapQuickSettingsView.html'>MinimapQuickSettingsView</a>
              </li>
              <li>
                <a href='classes/MinimapRenderView.html'>MinimapRenderView</a>
              </li>
              <li>
                <a href='classes/MinimapView.html'>MinimapView</a>
              </li>
              <li>
                <a href='classes/Minimap.html'>Minimap</a>
              </li>
            </ul>
          </ul>
          <ul>
            <li class='letter'>p</li>
            <ul>
              <li>
                <a href='classes/PluginManagement.html'>PluginManagement</a>
              </li>
            </ul>
          </ul>
          <ul>
            <li class='letter'>r</li>
            <ul>
              <li>
                <a href='classes/Rectangle.html'>Rectangle</a>
              </li>
            </ul>
          </ul>
          <ul>
            <li class='letter'>s</li>
            <ul>
              <li>
                <a href='classes/Scroller.html'>Scroller</a>
              </li>
            </ul>
          </ul>
          <ul>
            <li class='letter'>v</li>
            <ul>
              <li>
                <a href='classes/ViewManagement.html'>ViewManagement</a>
              </li>
            </ul>
          </ul>
          <ul>
            <li class='letter'>w</li>
            <ul>
              <li>
                <a href='classes/Wrapper.html'>Wrapper</a>
              </li>
            </ul>
          </ul>
        </div>
        <h2>File Listing A-Z</h2>
        <div class='index'>
        </div>
      </div>
    </div>
    <div id='footer'>
  Generated on
<<<<<<< HEAD
  Mon Sep 22 2014 18:38:31 GMT+0200 (CEST)
=======
  Mon Sep 22 2014 14:19:27 GMT+0200 (CEST)
>>>>>>> 9e540718
  by
  <a href='https://github.com/gjtorikian/biscotto' title='TomDoc-CoffeeScript API documentation generator'>Biscotto</a>
  v2.2.4
  (Node.js v0.10.21).
  &#10034;
  Press Ctrl-h to see the keyboard shortcuts
</div>
  </body>
</html><|MERGE_RESOLUTION|>--- conflicted
+++ resolved
@@ -208,11 +208,7 @@
     </div>
     <div id='footer'>
   Generated on
-<<<<<<< HEAD
-  Mon Sep 22 2014 18:38:31 GMT+0200 (CEST)
-=======
-  Mon Sep 22 2014 14:19:27 GMT+0200 (CEST)
->>>>>>> 9e540718
+  Mon Sep 22 2014 18:38:55 GMT+0200 (CEST)
   by
   <a href='https://github.com/gjtorikian/biscotto' title='TomDoc-CoffeeScript API documentation generator'>Biscotto</a>
   v2.2.4
