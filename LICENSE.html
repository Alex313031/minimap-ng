<!DOCTYPE html>
<html>
  <head>
  <meta charset='UTF-8'>
  <title>Minimap API Documentation</title>
  <link rel='stylesheet' href='assets/biscotto.css' type='text/css'>
  <script src='assets/biscotto.js'></script>
  <script src='assets/search_data.js'></script>
</head>
  <body>
    <div id='base' data-path=''></div>
<div id='header'>
  <div id='menu'>
    <a href='class_index.html' title='Index'>Index</a>
    &raquo;
    <span class='title'>LICENSE</span>
    <nav>
      <ul>
        <li class='noframes'>
          (<a class='noframes' href='#'>no frames</a>)
        </li>
      </ul>
    </nav>
    <div id='search'>
      <a id='class_list_link' href='class_list.html'>Classes</a>
      <a id='file_list_link' href='file_list.html'>Files</a>
      <a id='method_list_link' href='method_list.html'>Methods</a>
      <a id='extra_list_link' href='extra_list.html'>Extras</a>
    </div>
  </div>
  <iframe id='search_frame'></iframe>
  <div id='fuzzySearch'>
    <input type='text'>
    <ol></ol>
  </div>
  <div id='help'>
    <p>
      Quickly fuzzy find classes, mixins, methods, file:
    </p>
    <ul>
      <li>
        <span>Ctrl-T</span>
        Open fuzzy finder dialog
      </li>
    </ul>
    <p>
      In frame mode you can toggle the list naviation frame on the left side:
    </p>
    <ul>
      <li>
        <span>Ctrl-L</span>
        Toggle list view
      </li>
    </ul>
    <p>
      You can focus a list in frame mode or toggle a tab in frameless mode:
    </p>
    <ul>
      <li>
        <span>Ctrl-C</span>
        Class list
      </li>
      <li>
        <span>Ctrl-I</span>
        Mixin list
      </li>
      <li>
        <span>Ctrl-F</span>
        File list
      </li>
      <li>
        <span>Ctrl-M</span>
        Method list
      </li>
      <li>
        <span>Ctrl-E</span>
        Extras list
      </li>
    </ul>
    <p>
      You can focus and blur the search input:
    </p>
    <ul>
      <li>
        <span>Ctrl-S</span>
        Focus search input
      </li>
      <li>
        <span>Esc</span>
        Blur search input
      </li>
    </ul>
    <p>
      In frameless mode you can close the list tab:
    </p>
    <ul>
      <li>
        <span>Esc</span>
        Close list tab
      </li>
    </ul>
  </div>
</div>
    <div id='content'>
      <nav class='toc'>
        <p class='title'>
          <a class='hide_toc' href='#'>
            <strong>Table of Contents</strong>
          </a>
          <small>
            (<a class='float_toc' href='#'>left</a>)
          </small>
        </p>
      </nav>
      <div id='filecontents'>
        (The MIT License)

Copyright (c) 2015 Atom Minimap contributors

Permission is hereby granted, free of charge, to any person obtaining
a copy of this software and associated documentation files (the
"Software"), to deal in the Software without restriction, including
without limitation the rights to use, copy, modify, merge, publish,
distribute, sublicense, and/or sell copies of the Software, and to
permit persons to whom the Software is furnished to do so, subject to
the following conditions:

The above copyright notice and this permission notice shall be
included in all copies or substantial portions of the Software.

THE SOFTWARE IS PROVIDED "AS IS", WITHOUT WARRANTY OF ANY KIND,
EXPRESS OR IMPLIED, INCLUDING BUT NOT LIMITED TO THE WARRANTIES OF
MERCHANTABILITY, FITNESS FOR A PARTICULAR PURPOSE AND
NONINFRINGEMENT. IN NO EVENT SHALL THE AUTHORS OR COPYRIGHT HOLDERS BE
LIABLE FOR ANY CLAIM, DAMAGES OR OTHER LIABILITY, WHETHER IN AN ACTION
OF CONTRACT, TORT OR OTHERWISE, ARISING FROM, OUT OF OR IN CONNECTION
WITH THE SOFTWARE OR THE USE OR OTHER DEALINGS IN THE SOFTWARE.

      </div>
    </div>
    <div id='footer'>
  Generated on
<<<<<<< HEAD
  Sun Mar 01 2015 15:21:15 GMT+0100 (CET)
=======
  Mon Feb 23 2015 01:49:46 GMT+0800 (CST)
>>>>>>> 608cd515
  by
  <a href='https://github.com/gjtorikian/biscotto' title='TomDoc-CoffeeScript API documentation generator'>Biscotto</a>
  v2.3.1
  (Node.js v1.2.0).
  &#10034;
  Press Ctrl-h to see the keyboard shortcuts
</div>
  </body>
</html><|MERGE_RESOLUTION|>--- conflicted
+++ resolved
@@ -11,6 +11,8 @@
     <div id='base' data-path=''></div>
 <div id='header'>
   <div id='menu'>
+    <a href='README.md.html' title='Minimap'>Minimap</a>
+    &raquo;
     <a href='class_index.html' title='Index'>Index</a>
     &raquo;
     <span class='title'>LICENSE</span>
@@ -140,15 +142,11 @@
     </div>
     <div id='footer'>
   Generated on
-<<<<<<< HEAD
-  Sun Mar 01 2015 15:21:15 GMT+0100 (CET)
-=======
-  Mon Feb 23 2015 01:49:46 GMT+0800 (CST)
->>>>>>> 608cd515
+  Sun Mar 01 2015 18:01:36 GMT+0100 (CET)
   by
   <a href='https://github.com/gjtorikian/biscotto' title='TomDoc-CoffeeScript API documentation generator'>Biscotto</a>
-  v2.3.1
-  (Node.js v1.2.0).
+  v2.2.4
+  (Node.js v0.10.21).
   &#10034;
   Press Ctrl-h to see the keyboard shortcuts
 </div>
